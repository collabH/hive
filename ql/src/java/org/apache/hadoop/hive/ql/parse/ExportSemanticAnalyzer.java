--- conflicted
+++ resolved
@@ -18,7 +18,6 @@
 
 package org.apache.hadoop.hive.ql.parse;
 
-<<<<<<< HEAD
 
 import org.apache.hadoop.hive.ql.metadata.HiveException;
 
@@ -49,19 +48,16 @@
 import org.apache.hadoop.hive.ql.hooks.ReadEntity;
 import org.apache.hadoop.hive.ql.hooks.WriteEntity;
 import org.apache.hadoop.hive.ql.metadata.Hive;
-=======
 import org.antlr.runtime.tree.Tree;
 import org.apache.hadoop.hive.ql.ErrorMsg;
 import org.apache.hadoop.hive.ql.QueryState;
->>>>>>> b82d38aa
 import org.apache.hadoop.hive.ql.metadata.InvalidTableException;
+import org.apache.hadoop.hive.ql.metadata.Partition;
+import org.apache.hadoop.hive.ql.metadata.PartitionIterable;
 import org.apache.hadoop.hive.ql.metadata.Table;
-<<<<<<< HEAD
 import org.apache.hadoop.hive.ql.plan.CopyWork;
 import org.slf4j.Logger;
-=======
 import org.apache.hadoop.hive.ql.parse.repl.dump.TableExport;
->>>>>>> b82d38aa
 
 /**
  * ExportSemanticAnalyzer.
@@ -124,187 +120,4 @@
     inputs.addAll(authEntities.inputs);
     outputs.addAll(authEntities.outputs);
   }
-<<<<<<< HEAD
-
-  // FIXME : Move to EximUtil - it's okay for this to stay here for a little while more till we finalize the statics
-  public static void prepareExport(
-      ASTNode ast, URI toURI, TableSpec ts,
-      ReplicationSpec replicationSpec, Hive db, HiveConf conf,
-      Context ctx, List<Task<? extends Serializable>> rootTasks, HashSet<ReadEntity> inputs, HashSet<WriteEntity> outputs,
-      Logger LOG) throws SemanticException {
-
-    if (ts != null) {
-      try {
-        EximUtil.validateTable(ts.tableHandle);
-        if (replicationSpec.isInReplicationScope()
-            && ts.tableHandle.isTemporary()){
-          // No replication for temporary tables either
-          ts = null;
-        } else if (ts.tableHandle.isView()) {
-          replicationSpec.setIsMetadataOnly(true);
-        }
-
-      } catch (SemanticException e) {
-        // table was a non-native table or an offline table.
-        // ignore for replication, error if not.
-        if (replicationSpec.isInReplicationScope()){
-          ts = null; // null out ts so we can't use it.
-        } else {
-          throw e;
-        }
-      }
-    }
-
-    try {
-
-      FileSystem fs = FileSystem.get(toURI, conf);
-      Path toPath = new Path(toURI.getScheme(), toURI.getAuthority(), toURI.getPath());
-      try {
-        FileStatus tgt = fs.getFileStatus(toPath);
-        // target exists
-        if (!tgt.isDir()) {
-          throw new SemanticException(ErrorMsg.INVALID_PATH.getMsg(ast,
-                    "Target is not a directory : " + toURI));
-        } else {
-          FileStatus[] files = fs.listStatus(toPath, FileUtils.HIDDEN_FILES_PATH_FILTER);
-          if (files != null && files.length != 0) {
-            throw new SemanticException(ErrorMsg.INVALID_PATH.getMsg(ast,
-                          "Target is not an empty directory : " + toURI));
-          }
-        }
-      } catch (FileNotFoundException e) {
-      }
-    } catch (IOException e) {
-      throw new SemanticException(ErrorMsg.INVALID_PATH.getMsg(ast), e);
-    }
-
-    PartitionIterable partitions = null;
-    try {
-      replicationSpec.setCurrentReplicationState(String.valueOf(db.getMSC().getCurrentNotificationEventId().getEventId()));
-      if ( (ts != null) && (ts.tableHandle.isPartitioned())){
-        if (ts.specType == TableSpec.SpecType.TABLE_ONLY){
-          // TABLE-ONLY, fetch partitions if regular export, don't if metadata-only
-          if (replicationSpec.isMetadataOnly()){
-            partitions = null;
-          } else {
-            partitions = new PartitionIterable(db,ts.tableHandle,null,conf.getIntVar(
-                HiveConf.ConfVars.METASTORE_BATCH_RETRIEVE_MAX));
-          }
-        } else {
-          // PARTITIONS specified - partitions inside tableSpec
-          partitions = new PartitionIterable(ts.partitions);
-        }
-      } else {
-        // Either tableHandle isn't partitioned => null, or repl-export after ts becomes null => null.
-        // or this is a noop-replication export, so we can skip looking at ptns.
-        partitions = null;
-      }
-
-      Path path = new Path(ctx.getLocalTmpPath(), EximUtil.METADATA_NAME);
-      EximUtil.createExportDump(
-          FileSystem.getLocal(conf),
-          path,
-          (ts != null ? ts.tableHandle : null),
-          partitions,
-          replicationSpec);
-
-      Task<? extends Serializable> rTask = ReplCopyTask.getDumpCopyTask(replicationSpec, path, new Path(toURI), conf);
-
-      rootTasks.add(rTask);
-      LOG.debug("_metadata file written into " + path.toString()
-          + " and then copied to " + toURI.toString());
-    } catch (Exception e) {
-      throw new SemanticException(
-          ErrorMsg.IO_ERROR
-              .getMsg("Exception while writing out the local file"), e);
-    }
-
-    if (replicationSpec.isMetadataOnly() || (ts == null)) return;
-
-    try {
-      Path parentPath = new Path(toURI);
-      boolean isMmTable = MetaStoreUtils.isInsertOnlyTable(ts.tableHandle.getParameters());
-      Utilities.LOG14535.info("Exporting table " + ts.tableName + " / "
-          + ts.tableHandle.getTableName() + ": " + isMmTable);
-
-      int lbLevels = isMmTable && ts.tableHandle.isStoredAsSubDirectories()
-          ? ts.tableHandle.getSkewedColNames().size() : 0;
-      if (ts.tableHandle.isPartitioned()) {
-        for (Partition partition : partitions) {
-          Path fromPath = partition.getDataLocation();
-          Path toPartPath = new Path(parentPath, partition.getName());
-          Task<?> copyTask = null;
-          if (replicationSpec.isInReplicationScope()) {
-            if (isMmTable) {
-              // TODO: ReplCopyTask is completely screwed. Need to support when it's not as screwed.
-              throw new SemanticException(
-                  "Not supported right now because Replication is completely screwed");
-            }
-            copyTask = ReplCopyTask.getDumpCopyTask(replicationSpec, fromPath, toPartPath, conf);
-          } else {
-            CopyWork cw = createCopyWork(isMmTable, lbLevels, new ValidReadTxnList(), fromPath, toPartPath, conf);
-            copyTask = TaskFactory.get(cw, conf);
-          }
-          rootTasks.add(copyTask);
-          inputs.add(new ReadEntity(partition));
-        }
-      } else {
-        Path fromPath = ts.tableHandle.getDataLocation();
-        Path toDataPath = new Path(parentPath, EximUtil.DATA_PATH_NAME);
-        Task<?> copyTask = null;
-        if (replicationSpec.isInReplicationScope()) {
-          if (isMmTable) {
-            // TODO: ReplCopyTask is completely screwed. Need to support when it's not as screwed.
-            throw new SemanticException(
-                "Not supported right now because Replication is completely screwed");
-          }
-          copyTask = ReplCopyTask.getDumpCopyTask(replicationSpec, fromPath, toDataPath, conf);
-        } else {
-          // TODO# master merge - did master remove this path or did it never exit? we need it for MM
-          CopyWork cw = createCopyWork(isMmTable, lbLevels, new ValidReadTxnList(), fromPath, toDataPath, conf);
-          copyTask = TaskFactory.get(cw, conf);
-        }
-        rootTasks.add(copyTask);
-        inputs.add(new ReadEntity(ts.tableHandle));
-      }
-      outputs.add(toWriteEntity(parentPath, conf));
-    } catch (HiveException | IOException ex) {
-      throw new SemanticException(ex);
-    }
-  }
-
-  private static CopyWork createCopyWork(boolean isMmTable, int lbLevels, ValidTxnList validTxnList,
-      Path fromPath, Path toDataPath, Configuration conf) throws IOException {
-    List<Path> validPaths = null;
-    if (isMmTable) {
-      fromPath = fromPath.getFileSystem(conf).makeQualified(fromPath);
-      validPaths = Utilities.getValidMmDirectoriesFromTableOrPart(fromPath, conf, validTxnList, lbLevels);
-    }
-    if (validPaths == null || validPaths.isEmpty()) {
-      return new CopyWork(fromPath, toDataPath, false); // Not MM, or no need to skip anything.
-    } else {
-      return createCopyWorkForValidPaths(fromPath, toDataPath, validPaths);
-    }
-  }
-
-  private static CopyWork createCopyWorkForValidPaths(
-      Path fromPath, Path toPartPath, List<Path> validPaths) {
-    Path[] from = new Path[validPaths.size()], to = new Path[validPaths.size()];
-    int i = 0;
-    String fromPathStr = fromPath.toString();
-    if (!fromPathStr.endsWith(Path.SEPARATOR)) {
-      fromPathStr += "/";
-    }
-    for (Path validPath : validPaths) {
-      from[i] = validPath;
-      // TODO: assumes the results are already qualified.
-      to[i] = new Path(toPartPath, validPath.toString().substring(fromPathStr.length()));
-      Utilities.LOG14535.info("Will copy " + from[i] + " to " + to[i]
-          + " based on dest " + toPartPath + ", from " + fromPathStr + ", subpath " + validPath);
-      ++i;
-    }
-    return new CopyWork(from, to);
-  }
-=======
->>>>>>> b82d38aa
 }