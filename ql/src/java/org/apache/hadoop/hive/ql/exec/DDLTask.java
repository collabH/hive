/**
 * Licensed to the Apache Software Foundation (ASF) under one
 * or more contributor license agreements.  See the NOTICE file
 * distributed with this work for additional information
 * regarding copyright ownership.  The ASF licenses this file
 * to you under the Apache License, Version 2.0 (the
 * "License"); you may not use this file except in compliance
 * with the License.  You may obtain a copy of the License at
 *
 *     http://www.apache.org/licenses/LICENSE-2.0
 *
 * Unless required by applicable law or agreed to in writing, software
 * distributed under the License is distributed on an "AS IS" BASIS,
 * WITHOUT WARRANTIES OR CONDITIONS OF ANY KIND, either express or implied.
 * See the License for the specific language governing permissions and
 * limitations under the License.
 */

package org.apache.hadoop.hive.ql.exec;

import static org.apache.commons.lang.StringUtils.join;
import static org.apache.hadoop.hive.metastore.api.hive_metastoreConstants.META_TABLE_STORAGE;
import static org.apache.hadoop.util.StringUtils.stringifyException;

import java.io.BufferedWriter;
import java.io.DataOutputStream;
import java.io.FileNotFoundException;
import java.io.IOException;
import java.io.OutputStreamWriter;
import java.io.Serializable;
import java.io.Writer;
import java.net.URI;
import java.net.URISyntaxException;
import java.nio.charset.StandardCharsets;
import java.sql.SQLException;
import java.util.AbstractList;
import java.util.ArrayList;
import java.util.Arrays;
import java.util.Collections;
import java.util.Comparator;
import java.util.HashMap;
import java.util.HashSet;
import java.util.Iterator;
import java.util.LinkedHashMap;
import java.util.List;
import java.util.Map;
import java.util.Map.Entry;
import java.util.Set;
import java.util.SortedSet;
import java.util.TreeMap;
import java.util.TreeSet;

import org.apache.commons.lang.StringUtils;
import org.apache.hadoop.fs.FSDataOutputStream;
import org.apache.hadoop.fs.FileStatus;
import org.apache.hadoop.fs.FileSystem;
import org.apache.hadoop.fs.FsShell;
import org.apache.hadoop.fs.Path;
import org.apache.hadoop.hive.common.FileUtils;
import org.apache.hadoop.hive.common.JavaUtils;
import org.apache.hadoop.hive.common.StatsSetupConst;
import org.apache.hadoop.hive.common.ValidReadTxnList;
import org.apache.hadoop.hive.common.ValidTxnList;
import org.apache.hadoop.hive.common.type.HiveDecimal;
import org.apache.hadoop.hive.conf.Constants;
import org.apache.hadoop.hive.conf.HiveConf;
import org.apache.hadoop.hive.conf.HiveConf.ConfVars;
import org.apache.hadoop.hive.io.HdfsUtils;
import org.apache.hadoop.hive.metastore.HiveMetaHook;
import org.apache.hadoop.hive.metastore.DefaultHiveMetaHook;
import org.apache.hadoop.hive.metastore.MetaStoreUtils;
import org.apache.hadoop.hive.metastore.PartitionDropOptions;
import org.apache.hadoop.hive.metastore.StatObjectConverter;
import org.apache.hadoop.hive.metastore.TableType;
import org.apache.hadoop.hive.metastore.Warehouse;
import org.apache.hadoop.hive.metastore.api.AggrStats;
import org.apache.hadoop.hive.metastore.api.AlreadyExistsException;
import org.apache.hadoop.hive.metastore.api.ColumnStatisticsData;
import org.apache.hadoop.hive.metastore.api.ColumnStatisticsObj;
import org.apache.hadoop.hive.metastore.api.CompactionResponse;
import org.apache.hadoop.hive.metastore.api.Database;
import org.apache.hadoop.hive.metastore.api.EnvironmentContext;
import org.apache.hadoop.hive.metastore.api.FieldSchema;
import org.apache.hadoop.hive.metastore.api.GetOpenTxnsInfoResponse;
import org.apache.hadoop.hive.metastore.api.Index;
import org.apache.hadoop.hive.metastore.api.InvalidOperationException;
import org.apache.hadoop.hive.metastore.api.MetaException;
import org.apache.hadoop.hive.metastore.api.NoSuchObjectException;
import org.apache.hadoop.hive.metastore.api.Order;
import org.apache.hadoop.hive.metastore.api.PrincipalType;
import org.apache.hadoop.hive.metastore.api.RolePrincipalGrant;
import org.apache.hadoop.hive.metastore.api.SQLForeignKey;
import org.apache.hadoop.hive.metastore.api.SQLPrimaryKey;
import org.apache.hadoop.hive.metastore.api.SerDeInfo;
import org.apache.hadoop.hive.metastore.api.ShowCompactResponse;
import org.apache.hadoop.hive.metastore.api.ShowCompactResponseElement;
import org.apache.hadoop.hive.metastore.api.ShowLocksRequest;
import org.apache.hadoop.hive.metastore.api.ShowLocksResponse;
import org.apache.hadoop.hive.metastore.api.ShowLocksResponseElement;
import org.apache.hadoop.hive.metastore.api.SkewedInfo;
import org.apache.hadoop.hive.metastore.api.StorageDescriptor;
import org.apache.hadoop.hive.metastore.api.TxnInfo;
import org.apache.hadoop.hive.metastore.txn.TxnStore;
import org.apache.hadoop.hive.ql.CompilationOpContext;
import org.apache.hadoop.hive.ql.Context;
import org.apache.hadoop.hive.ql.DriverContext;
import org.apache.hadoop.hive.ql.ErrorMsg;
import org.apache.hadoop.hive.ql.QueryPlan;
import org.apache.hadoop.hive.ql.QueryState;
import org.apache.hadoop.hive.ql.exec.ArchiveUtils.PartSpecInfo;
import org.apache.hadoop.hive.ql.exec.FunctionInfo.FunctionResource;
import org.apache.hadoop.hive.ql.exec.tez.TezTask;
import org.apache.hadoop.hive.ql.hooks.LineageInfo.DataContainer;
import org.apache.hadoop.hive.ql.hooks.ReadEntity;
import org.apache.hadoop.hive.ql.hooks.WriteEntity;
import org.apache.hadoop.hive.ql.io.AcidUtils;
import org.apache.hadoop.hive.ql.io.RCFileInputFormat;
import org.apache.hadoop.hive.ql.io.merge.MergeFileTask;
import org.apache.hadoop.hive.ql.io.merge.MergeFileWork;
import org.apache.hadoop.hive.ql.io.orc.OrcInputFormat;
import org.apache.hadoop.hive.ql.io.orc.OrcSerde;
import org.apache.hadoop.hive.ql.io.parquet.serde.ParquetHiveSerDe;
import org.apache.hadoop.hive.ql.io.parquet.serde.ParquetTableUtils;
import org.apache.hadoop.hive.ql.io.parquet.timestamp.NanoTimeUtils;
import org.apache.hadoop.hive.ql.io.rcfile.truncate.ColumnTruncateTask;
import org.apache.hadoop.hive.ql.io.rcfile.truncate.ColumnTruncateWork;
import org.apache.hadoop.hive.ql.lockmgr.DbLockManager;
import org.apache.hadoop.hive.ql.lockmgr.HiveLock;
import org.apache.hadoop.hive.ql.lockmgr.HiveLockManager;
import org.apache.hadoop.hive.ql.lockmgr.HiveLockMode;
import org.apache.hadoop.hive.ql.lockmgr.HiveLockObject;
import org.apache.hadoop.hive.ql.lockmgr.HiveLockObject.HiveLockObjectData;
import org.apache.hadoop.hive.ql.lockmgr.HiveTxnManager;
import org.apache.hadoop.hive.ql.metadata.CheckResult;
import org.apache.hadoop.hive.ql.metadata.ForeignKeyInfo;
import org.apache.hadoop.hive.ql.metadata.Hive;
import org.apache.hadoop.hive.ql.metadata.HiveException;
import org.apache.hadoop.hive.ql.metadata.HiveMaterializedViewsRegistry;
import org.apache.hadoop.hive.ql.metadata.HiveMetaStoreChecker;
import org.apache.hadoop.hive.ql.metadata.HiveUtils;
import org.apache.hadoop.hive.ql.metadata.InvalidTableException;
import org.apache.hadoop.hive.ql.metadata.Partition;
import org.apache.hadoop.hive.ql.metadata.PartitionIterable;
import org.apache.hadoop.hive.ql.metadata.PrimaryKeyInfo;
import org.apache.hadoop.hive.ql.metadata.Table;
import org.apache.hadoop.hive.ql.metadata.formatting.MetaDataFormatUtils;
import org.apache.hadoop.hive.ql.metadata.formatting.MetaDataFormatter;
import org.apache.hadoop.hive.ql.parse.AlterTablePartMergeFilesDesc;
import org.apache.hadoop.hive.ql.parse.BaseSemanticAnalyzer;
import org.apache.hadoop.hive.ql.parse.DDLSemanticAnalyzer;
import org.apache.hadoop.hive.ql.parse.ExplainConfiguration.AnalyzeState;
import org.apache.hadoop.hive.ql.parse.PreInsertTableDesc;
import org.apache.hadoop.hive.ql.parse.ReplicationSpec;
import org.apache.hadoop.hive.ql.parse.SemanticException;
import org.apache.hadoop.hive.ql.plan.AbortTxnsDesc;
import org.apache.hadoop.hive.ql.plan.AddPartitionDesc;
import org.apache.hadoop.hive.ql.plan.AlterDatabaseDesc;
import org.apache.hadoop.hive.ql.plan.AlterIndexDesc;
import org.apache.hadoop.hive.ql.plan.AlterTableAlterPartDesc;
import org.apache.hadoop.hive.ql.plan.AlterTableDesc;
import org.apache.hadoop.hive.ql.plan.AlterTableDesc.AlterTableTypes;
import org.apache.hadoop.hive.ql.plan.AlterTableExchangePartition;
import org.apache.hadoop.hive.ql.plan.AlterTableSimpleDesc;
import org.apache.hadoop.hive.ql.plan.CacheMetadataDesc;
import org.apache.hadoop.hive.ql.plan.ColStatistics;
import org.apache.hadoop.hive.ql.plan.CreateDatabaseDesc;
import org.apache.hadoop.hive.ql.plan.CreateIndexDesc;
import org.apache.hadoop.hive.ql.plan.CreateTableDesc;
import org.apache.hadoop.hive.ql.plan.CreateTableLikeDesc;
import org.apache.hadoop.hive.ql.plan.CreateViewDesc;
import org.apache.hadoop.hive.ql.plan.DDLWork;
import org.apache.hadoop.hive.ql.plan.DescDatabaseDesc;
import org.apache.hadoop.hive.ql.plan.DescFunctionDesc;
import org.apache.hadoop.hive.ql.plan.DescTableDesc;
import org.apache.hadoop.hive.ql.plan.DropDatabaseDesc;
import org.apache.hadoop.hive.ql.plan.DropIndexDesc;
import org.apache.hadoop.hive.ql.plan.DropTableDesc;
import org.apache.hadoop.hive.ql.plan.FileMergeDesc;
import org.apache.hadoop.hive.ql.plan.GrantDesc;
import org.apache.hadoop.hive.ql.plan.GrantRevokeRoleDDL;
import org.apache.hadoop.hive.ql.plan.InsertTableDesc;
import org.apache.hadoop.hive.ql.plan.ListBucketingCtx;
import org.apache.hadoop.hive.ql.plan.LoadMultiFilesDesc;
import org.apache.hadoop.hive.ql.plan.LockDatabaseDesc;
import org.apache.hadoop.hive.ql.plan.LockTableDesc;
import org.apache.hadoop.hive.ql.plan.MoveWork;
import org.apache.hadoop.hive.ql.plan.MsckDesc;
import org.apache.hadoop.hive.ql.plan.OperatorDesc;
import org.apache.hadoop.hive.ql.plan.OrcFileMergeDesc;
import org.apache.hadoop.hive.ql.plan.PrincipalDesc;
import org.apache.hadoop.hive.ql.plan.PrivilegeDesc;
import org.apache.hadoop.hive.ql.plan.PrivilegeObjectDesc;
import org.apache.hadoop.hive.ql.plan.RCFileMergeDesc;
import org.apache.hadoop.hive.ql.plan.RenamePartitionDesc;
import org.apache.hadoop.hive.ql.plan.RevokeDesc;
import org.apache.hadoop.hive.ql.plan.RoleDDLDesc;
import org.apache.hadoop.hive.ql.plan.ShowColumnsDesc;
import org.apache.hadoop.hive.ql.plan.ShowCompactionsDesc;
import org.apache.hadoop.hive.ql.plan.ShowConfDesc;
import org.apache.hadoop.hive.ql.plan.ShowCreateDatabaseDesc;
import org.apache.hadoop.hive.ql.plan.ShowCreateTableDesc;
import org.apache.hadoop.hive.ql.plan.ShowDatabasesDesc;
import org.apache.hadoop.hive.ql.plan.ShowFunctionsDesc;
import org.apache.hadoop.hive.ql.plan.ShowGrantDesc;
import org.apache.hadoop.hive.ql.plan.ShowIndexesDesc;
import org.apache.hadoop.hive.ql.plan.ShowLocksDesc;
import org.apache.hadoop.hive.ql.plan.ShowPartitionsDesc;
import org.apache.hadoop.hive.ql.plan.ShowTableStatusDesc;
import org.apache.hadoop.hive.ql.plan.ShowTablesDesc;
import org.apache.hadoop.hive.ql.plan.ShowTblPropertiesDesc;
import org.apache.hadoop.hive.ql.plan.ShowTxnsDesc;
import org.apache.hadoop.hive.ql.plan.SwitchDatabaseDesc;
import org.apache.hadoop.hive.ql.plan.TezWork;
import org.apache.hadoop.hive.ql.plan.TruncateTableDesc;
import org.apache.hadoop.hive.ql.plan.UnlockDatabaseDesc;
import org.apache.hadoop.hive.ql.plan.UnlockTableDesc;
import org.apache.hadoop.hive.ql.plan.api.StageType;
import org.apache.hadoop.hive.ql.security.authorization.AuthorizationUtils;
import org.apache.hadoop.hive.ql.security.authorization.DefaultHiveAuthorizationTranslator;
import org.apache.hadoop.hive.ql.security.authorization.plugin.HiveAuthorizationTranslator;
import org.apache.hadoop.hive.ql.security.authorization.plugin.HiveAuthorizer;
import org.apache.hadoop.hive.ql.security.authorization.plugin.HiveAuthzPluginException;
import org.apache.hadoop.hive.ql.security.authorization.plugin.HivePrincipal;
import org.apache.hadoop.hive.ql.security.authorization.plugin.HivePrivilege;
import org.apache.hadoop.hive.ql.security.authorization.plugin.HivePrivilegeInfo;
import org.apache.hadoop.hive.ql.security.authorization.plugin.HivePrivilegeObject;
import org.apache.hadoop.hive.ql.security.authorization.plugin.HiveRoleGrant;
import org.apache.hadoop.hive.ql.security.authorization.plugin.HiveV1Authorizer;
import org.apache.hadoop.hive.ql.session.SessionState;
import org.apache.hadoop.hive.ql.stats.StatsUtils;
import org.apache.hadoop.hive.serde.serdeConstants;
import org.apache.hadoop.hive.serde2.AbstractSerDe;
import org.apache.hadoop.hive.serde2.Deserializer;
import org.apache.hadoop.hive.serde2.MetadataTypedColumnsetSerDe;
import org.apache.hadoop.hive.serde2.SerDeSpec;
import org.apache.hadoop.hive.serde2.avro.AvroSerdeUtils;
import org.apache.hadoop.hive.serde2.columnar.ColumnarSerDe;
import org.apache.hadoop.hive.serde2.dynamic_type.DynamicSerDe;
import org.apache.hadoop.hive.serde2.lazy.LazySimpleSerDe;
import org.apache.hadoop.hive.serde2.objectinspector.ObjectInspector;
import org.apache.hadoop.hive.serde2.objectinspector.ObjectInspectorConverters;
import org.apache.hadoop.hive.serde2.objectinspector.ObjectInspectorConverters.Converter;
import org.apache.hadoop.hive.serde2.objectinspector.primitive.PrimitiveObjectInspectorFactory;
import org.apache.hadoop.hive.serde2.typeinfo.DecimalTypeInfo;
import org.apache.hadoop.hive.serde2.typeinfo.TypeInfo;
import org.apache.hadoop.hive.serde2.typeinfo.TypeInfoFactory;
import org.apache.hadoop.hive.serde2.typeinfo.TypeInfoUtils;
import org.apache.hadoop.hive.shims.HadoopShims;
import org.apache.hadoop.hive.shims.ShimLoader;
import org.apache.hadoop.io.IOUtils;
import org.apache.hadoop.mapreduce.MRJobConfig;
import org.apache.hadoop.tools.HadoopArchives;
import org.apache.hadoop.util.ToolRunner;
import org.apache.hive.common.util.AnnotationUtils;
import org.apache.hive.common.util.HiveStringUtils;
import org.apache.hive.common.util.ReflectionUtil;
import org.apache.hive.common.util.RetryUtilities;
import org.slf4j.Logger;
import org.slf4j.LoggerFactory;
import org.stringtemplate.v4.ST;

import com.google.common.annotations.VisibleForTesting;
import com.google.common.collect.Iterables;
import com.google.common.collect.Lists;

/**
 * DDLTask implementation.
 *
 **/
public class DDLTask extends Task<DDLWork> implements Serializable {
  private static final long serialVersionUID = 1L;
  private static final Logger LOG = LoggerFactory.getLogger("hive.ql.exec.DDLTask");

  private static final int separator = Utilities.tabCode;
  private static final int terminator = Utilities.newLineCode;

  // These are suffixes attached to intermediate directory names used in the
  // archiving / un-archiving process.
  private static String INTERMEDIATE_ARCHIVED_DIR_SUFFIX;
  private static String INTERMEDIATE_ORIGINAL_DIR_SUFFIX;
  private static String INTERMEDIATE_EXTRACTED_DIR_SUFFIX;

  private MetaDataFormatter formatter;
  private final HiveAuthorizationTranslator defaultAuthorizationTranslator = new DefaultHiveAuthorizationTranslator();
  private Task<? extends Serializable> subtask = null;

  public Task<? extends Serializable> getSubtask() {
    return subtask;
  }

  @Override
  public boolean requireLock() {
    return this.work != null && this.work.getNeedLock();
  }

  public DDLTask() {
    super();
  }

  @Override
  public void initialize(QueryState queryState, QueryPlan queryPlan, DriverContext ctx,
      CompilationOpContext opContext) {
    super.initialize(queryState, queryPlan, ctx, opContext);

    // Pick the formatter to use to display the results.  Either the
    // normal human readable output or a json object.
    formatter = MetaDataFormatUtils.getFormatter(conf);
    INTERMEDIATE_ARCHIVED_DIR_SUFFIX =
        HiveConf.getVar(conf, ConfVars.METASTORE_INT_ARCHIVED);
    INTERMEDIATE_ORIGINAL_DIR_SUFFIX =
        HiveConf.getVar(conf, ConfVars.METASTORE_INT_ORIGINAL);
    INTERMEDIATE_EXTRACTED_DIR_SUFFIX =
        HiveConf.getVar(conf, ConfVars.METASTORE_INT_EXTRACTED);
  }

  @Override
  public int execute(DriverContext driverContext) {
    if (driverContext.getCtx().getExplainAnalyze() == AnalyzeState.RUNNING) {
      return 0;
    }

    // Create the db
    Hive db;
    try {
      db = Hive.get(conf);

      CreateDatabaseDesc createDatabaseDesc = work.getCreateDatabaseDesc();
      if (null != createDatabaseDesc) {
        return createDatabase(db, createDatabaseDesc);
      }

      DropDatabaseDesc dropDatabaseDesc = work.getDropDatabaseDesc();
      if (dropDatabaseDesc != null) {
        return dropDatabase(db, dropDatabaseDesc);
      }

      LockDatabaseDesc lockDatabaseDesc = work.getLockDatabaseDesc();
      if (lockDatabaseDesc != null) {
        return lockDatabase(db, lockDatabaseDesc);
      }

      UnlockDatabaseDesc unlockDatabaseDesc = work.getUnlockDatabaseDesc();
      if (unlockDatabaseDesc != null) {
        return unlockDatabase(db, unlockDatabaseDesc);
      }

      SwitchDatabaseDesc switchDatabaseDesc = work.getSwitchDatabaseDesc();
      if (switchDatabaseDesc != null) {
        return switchDatabase(db, switchDatabaseDesc);
      }

      DescDatabaseDesc descDatabaseDesc = work.getDescDatabaseDesc();
      if (descDatabaseDesc != null) {
        return descDatabase(db, descDatabaseDesc);
      }

      AlterDatabaseDesc alterDatabaseDesc = work.getAlterDatabaseDesc();
      if (alterDatabaseDesc != null) {
        return alterDatabase(db, alterDatabaseDesc);
      }

      CreateTableDesc crtTbl = work.getCreateTblDesc();
      if (crtTbl != null) {
        return createTable(db, crtTbl);
      }

      CreateIndexDesc crtIndex = work.getCreateIndexDesc();
      if (crtIndex != null) {
        return createIndex(db, crtIndex);
      }

      AlterIndexDesc alterIndex = work.getAlterIndexDesc();
      if (alterIndex != null) {
        return alterIndex(db, alterIndex);
      }

      DropIndexDesc dropIdx = work.getDropIdxDesc();
      if (dropIdx != null) {
        return dropIndex(db, dropIdx);
      }

      CreateTableLikeDesc crtTblLike = work.getCreateTblLikeDesc();
      if (crtTblLike != null) {
        return createTableLike(db, crtTblLike);
      }

      DropTableDesc dropTbl = work.getDropTblDesc();
      if (dropTbl != null) {
        dropTableOrPartitions(db, dropTbl);
        return 0;
      }

      AlterTableDesc alterTbl = work.getAlterTblDesc();
      if (alterTbl != null) {
        if (alterTbl.getOp() == AlterTableTypes.DROPCONSTRAINT ) {
          return dropConstraint(db, alterTbl);
        } else if (alterTbl.getOp() == AlterTableTypes.ADDCONSTRAINT) {
          return addConstraint(db, alterTbl);
        } else {
          return alterTable(db, alterTbl);
        }
      }

      CreateViewDesc crtView = work.getCreateViewDesc();
      if (crtView != null) {
        return createView(db, crtView);
      }

      AddPartitionDesc addPartitionDesc = work.getAddPartitionDesc();
      if (addPartitionDesc != null) {
        return addPartitions(db, addPartitionDesc);
      }

      RenamePartitionDesc renamePartitionDesc = work.getRenamePartitionDesc();
      if (renamePartitionDesc != null) {
        return renamePartition(db, renamePartitionDesc);
      }

      AlterTableSimpleDesc simpleDesc = work.getAlterTblSimpleDesc();
      if (simpleDesc != null) {
        if (simpleDesc.getType() == AlterTableTypes.TOUCH) {
          return touch(db, simpleDesc);
        } else if (simpleDesc.getType() == AlterTableTypes.ARCHIVE) {
          return archive(db, simpleDesc, driverContext);
        } else if (simpleDesc.getType() == AlterTableTypes.UNARCHIVE) {
          return unarchive(db, simpleDesc);
        } else if (simpleDesc.getType() == AlterTableTypes.COMPACT) {
          return compact(db, simpleDesc);
        }
      }

      MsckDesc msckDesc = work.getMsckDesc();
      if (msckDesc != null) {
        return msck(db, msckDesc);
      }

      DescTableDesc descTbl = work.getDescTblDesc();
      if (descTbl != null) {
        return describeTable(db, descTbl);
      }

      DescFunctionDesc descFunc = work.getDescFunctionDesc();
      if (descFunc != null) {
        return describeFunction(db, descFunc);
      }

      ShowDatabasesDesc showDatabases = work.getShowDatabasesDesc();
      if (showDatabases != null) {
        return showDatabases(db, showDatabases);
      }

      ShowTablesDesc showTbls = work.getShowTblsDesc();
      if (showTbls != null) {
        return showTablesOrViews(db, showTbls);
      }

      ShowColumnsDesc showCols = work.getShowColumnsDesc();
      if (showCols != null) {
        return showColumns(db, showCols);
      }

      ShowTableStatusDesc showTblStatus = work.getShowTblStatusDesc();
      if (showTblStatus != null) {
        return showTableStatus(db, showTblStatus);
      }

      ShowTblPropertiesDesc showTblProperties = work.getShowTblPropertiesDesc();
      if (showTblProperties != null) {
        return showTableProperties(db, showTblProperties);
      }

      ShowFunctionsDesc showFuncs = work.getShowFuncsDesc();
      if (showFuncs != null) {
        return showFunctions(db, showFuncs);
      }

      ShowLocksDesc showLocks = work.getShowLocksDesc();
      if (showLocks != null) {
        return showLocks(db, showLocks);
      }

      ShowCompactionsDesc compactionsDesc = work.getShowCompactionsDesc();
      if (compactionsDesc != null) {
        return showCompactions(db, compactionsDesc);
      }

      ShowTxnsDesc txnsDesc = work.getShowTxnsDesc();
      if (txnsDesc != null) {
        return showTxns(db, txnsDesc);
      }

      AbortTxnsDesc abortTxnsDesc = work.getAbortTxnsDesc();
      if (abortTxnsDesc != null) {
        return abortTxns(db, abortTxnsDesc);
      }

      LockTableDesc lockTbl = work.getLockTblDesc();
      if (lockTbl != null) {
        return lockTable(db, lockTbl);
      }

      UnlockTableDesc unlockTbl = work.getUnlockTblDesc();
      if (unlockTbl != null) {
        return unlockTable(db, unlockTbl);
      }

      ShowPartitionsDesc showParts = work.getShowPartsDesc();
      if (showParts != null) {
        return showPartitions(db, showParts);
      }

      ShowCreateDatabaseDesc showCreateDb = work.getShowCreateDbDesc();
      if (showCreateDb != null) {
        return showCreateDatabase(db, showCreateDb);
      }

      ShowCreateTableDesc showCreateTbl = work.getShowCreateTblDesc();
      if (showCreateTbl != null) {
        return showCreateTable(db, showCreateTbl);
      }

      ShowConfDesc showConf = work.getShowConfDesc();
      if (showConf != null) {
        return showConf(db, showConf);
      }

      RoleDDLDesc roleDDLDesc = work.getRoleDDLDesc();
      if (roleDDLDesc != null) {
        return roleDDL(db, roleDDLDesc);
      }

      GrantDesc grantDesc = work.getGrantDesc();
      if (grantDesc != null) {
        return grantOrRevokePrivileges(db, grantDesc.getPrincipals(), grantDesc
            .getPrivileges(), grantDesc.getPrivilegeSubjectDesc(), grantDesc.getGrantor(),
            grantDesc.getGrantorType(), grantDesc.isGrantOption(), true);
      }

      RevokeDesc revokeDesc = work.getRevokeDesc();
      if (revokeDesc != null) {
        return grantOrRevokePrivileges(db, revokeDesc.getPrincipals(), revokeDesc
            .getPrivileges(), revokeDesc.getPrivilegeSubjectDesc(), null, null,
            revokeDesc.isGrantOption(), false);
      }

      ShowGrantDesc showGrantDesc = work.getShowGrantDesc();
      if (showGrantDesc != null) {
        return showGrants(db, showGrantDesc);
      }

      GrantRevokeRoleDDL grantOrRevokeRoleDDL = work.getGrantRevokeRoleDDL();
      if (grantOrRevokeRoleDDL != null) {
        return grantOrRevokeRole(db, grantOrRevokeRoleDDL);
      }

      ShowIndexesDesc showIndexes = work.getShowIndexesDesc();
      if (showIndexes != null) {
        return showIndexes(db, showIndexes);
      }

      AlterTablePartMergeFilesDesc mergeFilesDesc = work.getMergeFilesDesc();
      if (mergeFilesDesc != null) {
        return mergeFiles(db, mergeFilesDesc, driverContext);
      }

      AlterTableAlterPartDesc alterPartDesc = work.getAlterTableAlterPartDesc();
      if(alterPartDesc != null) {
        return alterTableAlterPart(db, alterPartDesc);
      }

      TruncateTableDesc truncateTableDesc = work.getTruncateTblDesc();
      if (truncateTableDesc != null) {
        return truncateTable(db, truncateTableDesc);
      }

      AlterTableExchangePartition alterTableExchangePartition =
          work.getAlterTableExchangePartition();
      if (alterTableExchangePartition != null) {
        return exchangeTablePartition(db, alterTableExchangePartition);
      }

      CacheMetadataDesc cacheMetadataDesc = work.getCacheMetadataDesc();
      if (cacheMetadataDesc != null) {
        return cacheMetadata(db, cacheMetadataDesc);
      }
      InsertTableDesc insertTableDesc = work.getInsertTableDesc();
      if (insertTableDesc != null) {
        return insertCommitWork(db, insertTableDesc);
      }
      PreInsertTableDesc preInsertTableDesc = work.getPreInsertTableDesc();
      if (preInsertTableDesc != null) {
        return preInsertWork(db, preInsertTableDesc);
      }
    } catch (Throwable e) {
      failed(e);
      return 1;
    }
    assert false;
    return 0;
  }

  private int preInsertWork(Hive db, PreInsertTableDesc preInsertTableDesc) throws HiveException {
    try{
      HiveMetaHook hook = preInsertTableDesc.getTable().getStorageHandler().getMetaHook();
      if (hook == null || !(hook instanceof DefaultHiveMetaHook)) {
        return 0;
      }
      DefaultHiveMetaHook hiveMetaHook = (DefaultHiveMetaHook) hook;
      hiveMetaHook.preInsertTable(preInsertTableDesc.getTable().getTTable(), preInsertTableDesc.isOverwrite());
    } catch (MetaException e) {
      throw new HiveException(e);
    }
    return 0;
  }

  private int insertCommitWork(Hive db, InsertTableDesc insertTableDesc) throws MetaException {
    boolean failed = true;
    HiveMetaHook hook = insertTableDesc.getTable().getStorageHandler().getMetaHook();
    if (hook == null || !(hook instanceof DefaultHiveMetaHook)) {
      return 0;
    }
    DefaultHiveMetaHook hiveMetaHook = (DefaultHiveMetaHook) hook;
    try {
      hiveMetaHook.commitInsertTable(insertTableDesc.getTable().getTTable(),
              insertTableDesc.isOverwrite()
      );
      failed = false;
    } finally {
      if (failed) {
        hiveMetaHook.rollbackInsertTable(insertTableDesc.getTable().getTTable(),
                insertTableDesc.isOverwrite()
        );
      }
    }
    return 0;
  }

  private int cacheMetadata(Hive db, CacheMetadataDesc desc) throws HiveException {
    db.cacheFileMetadata(desc.getDbName(), desc.getTableName(),
        desc.getPartName(), desc.isAllParts());
    return 0;
  }

  private void failed(Throwable e) {
    while (e.getCause() != null && e.getClass() == RuntimeException.class) {
      e = e.getCause();
    }
    setException(e);
    LOG.error(stringifyException(e));
  }

  private int showConf(Hive db, ShowConfDesc showConf) throws Exception {
    ConfVars conf = HiveConf.getConfVars(showConf.getConfName());
    if (conf == null) {
      throw new HiveException("invalid configuration name " + showConf.getConfName());
    }
    String description = conf.getDescription();
    String defaultValue = conf.getDefaultValue();
    DataOutputStream output = getOutputStream(showConf.getResFile());
    try {
      if (defaultValue != null) {
        output.write(defaultValue.getBytes());
      }
      output.write(separator);
      output.write(conf.typeString().getBytes());
      output.write(separator);
      if (description != null) {
        output.write(description.replaceAll(" *\n *", " ").getBytes());
      }
      output.write(terminator);
    } finally {
      output.close();
    }
    return 0;
  }

  private DataOutputStream getOutputStream(String resFile) throws HiveException {
    try {
      return getOutputStream(new Path(resFile));
    } catch (HiveException e) {
      throw e;
    } catch (Exception e) {
      throw new HiveException(e);
    }
  }

  private DataOutputStream getOutputStream(Path outputFile) throws HiveException {
    try {
      FileSystem fs = outputFile.getFileSystem(conf);
      return fs.create(outputFile);
    } catch (Exception e) {
      throw new HiveException(e);
    }
  }

  /**
   * First, make sure the source table/partition is not
   * archived/indexes/non-rcfile. If either of these is true, throw an
   * exception.
   *
   * The way how it does the merge is to create a BlockMergeTask from the
   * mergeFilesDesc.
   *
   * @param db
   * @param mergeFilesDesc
   * @return
   * @throws HiveException
   */
  private int mergeFiles(Hive db, AlterTablePartMergeFilesDesc mergeFilesDesc,
      DriverContext driverContext) throws HiveException {
    ListBucketingCtx lbCtx = mergeFilesDesc.getLbCtx();
    boolean lbatc = lbCtx == null ? false : lbCtx.isSkewedStoredAsDir();
    int lbd = lbCtx == null ? 0 : lbCtx.calculateListBucketingLevel();

    // merge work only needs input and output.
    MergeFileWork mergeWork = new MergeFileWork(mergeFilesDesc.getInputDir(),
        mergeFilesDesc.getOutputDir(), mergeFilesDesc.getInputFormatClass().getName(),
        mergeFilesDesc.getTableDesc());
    LinkedHashMap<Path, ArrayList<String>> pathToAliases = new LinkedHashMap<>();
    ArrayList<String> inputDirstr = new ArrayList<String>(1);
    inputDirstr.add(mergeFilesDesc.getInputDir().toString());
    pathToAliases.put(mergeFilesDesc.getInputDir().get(0), inputDirstr);
    mergeWork.setPathToAliases(pathToAliases);
    mergeWork.setListBucketingCtx(mergeFilesDesc.getLbCtx());
    mergeWork.resolveConcatenateMerge(db.getConf());
    mergeWork.setMapperCannotSpanPartns(true);
    mergeWork.setSourceTableInputFormat(mergeFilesDesc.getInputFormatClass().getName());
    final FileMergeDesc fmd;
    if (mergeFilesDesc.getInputFormatClass().equals(RCFileInputFormat.class)) {
      fmd = new RCFileMergeDesc();
    } else {
      // safe to assume else is ORC as semantic analyzer will check for RC/ORC
      fmd = new OrcFileMergeDesc();
    }

    fmd.setDpCtx(null);
    fmd.setHasDynamicPartitions(false);
    fmd.setListBucketingAlterTableConcatenate(lbatc);
    fmd.setListBucketingDepth(lbd);
    fmd.setOutputPath(mergeFilesDesc.getOutputDir());

    CompilationOpContext opContext = driverContext.getCtx().getOpContext();
    Operator<? extends OperatorDesc> mergeOp = OperatorFactory.get(opContext, fmd);

    LinkedHashMap<String, Operator<? extends  OperatorDesc>> aliasToWork =
        new LinkedHashMap<String, Operator<? extends OperatorDesc>>();
    aliasToWork.put(mergeFilesDesc.getInputDir().toString(), mergeOp);
    mergeWork.setAliasToWork(aliasToWork);
    DriverContext driverCxt = new DriverContext();
    Task task;
    if (conf.getVar(ConfVars.HIVE_EXECUTION_ENGINE).equals("tez")) {
      TezWork tezWork = new TezWork(queryState.getQueryId(), conf);
      mergeWork.setName("File Merge");
      tezWork.add(mergeWork);
      task = new TezTask();
      task.setWork(tezWork);
    } else {
      task = new MergeFileTask();
      task.setWork(mergeWork);
    }

    // initialize the task and execute
    task.initialize(queryState, getQueryPlan(), driverCxt, opContext);
    subtask = task;
    int ret = task.execute(driverCxt);
    if (subtask.getException() != null) {
      setException(subtask.getException());
    }
    return ret;
  }

  private HiveAuthorizer getSessionAuthorizer(Hive db) {
    HiveAuthorizer authorizer = SessionState.get().getAuthorizerV2();
    if (authorizer == null) {
      authorizer = new HiveV1Authorizer(conf, db);
    }
    return authorizer;
  }

  private int grantOrRevokeRole(Hive db, GrantRevokeRoleDDL grantOrRevokeRoleDDL)
      throws HiveException {
    HiveAuthorizer authorizer = getSessionAuthorizer(db);
    //convert to the types needed for plugin api
    HivePrincipal grantorPrinc = null;
    if(grantOrRevokeRoleDDL.getGrantor() != null){
      grantorPrinc = new HivePrincipal(grantOrRevokeRoleDDL.getGrantor(),
          AuthorizationUtils.getHivePrincipalType(grantOrRevokeRoleDDL.getGrantorType()));
    }
    List<HivePrincipal> principals = AuthorizationUtils.getHivePrincipals(
        grantOrRevokeRoleDDL.getPrincipalDesc(), getAuthorizationTranslator(authorizer));
    List<String> roles = grantOrRevokeRoleDDL.getRoles();

    boolean grantOption = grantOrRevokeRoleDDL.isGrantOption();
    if (grantOrRevokeRoleDDL.getGrant()) {
      authorizer.grantRole(principals, roles, grantOption, grantorPrinc);
    } else {
      authorizer.revokeRole(principals, roles, grantOption, grantorPrinc);
    }
    return 0;
  }

  private HiveAuthorizationTranslator getAuthorizationTranslator(HiveAuthorizer authorizer)
      throws HiveAuthzPluginException {
    if (authorizer.getHiveAuthorizationTranslator() == null) {
      return defaultAuthorizationTranslator;
    } else {
      return (HiveAuthorizationTranslator)authorizer.getHiveAuthorizationTranslator();
    }
  }

  private int showGrants(Hive db, ShowGrantDesc showGrantDesc) throws HiveException {

    HiveAuthorizer authorizer = getSessionAuthorizer(db);
    try {
      List<HivePrivilegeInfo> privInfos = authorizer.showPrivileges(
          getAuthorizationTranslator(authorizer).getHivePrincipal(showGrantDesc.getPrincipalDesc()),
          getAuthorizationTranslator(authorizer).getHivePrivilegeObject(showGrantDesc.getHiveObj()));
      boolean testMode = conf.getBoolVar(HiveConf.ConfVars.HIVE_IN_TEST);
      writeToFile(writeGrantInfo(privInfos, testMode), showGrantDesc.getResFile());
    } catch (IOException e) {
      throw new HiveException("Error in show grant statement", e);
    }
    return 0;
  }

  private int grantOrRevokePrivileges(Hive db, List<PrincipalDesc> principals,
      List<PrivilegeDesc> privileges, PrivilegeObjectDesc privSubjectDesc,
      String grantor, PrincipalType grantorType, boolean grantOption, boolean isGrant)
          throws HiveException {

    HiveAuthorizer authorizer = getSessionAuthorizer(db);

    //Convert to object types used by the authorization plugin interface
    List<HivePrincipal> hivePrincipals = AuthorizationUtils.getHivePrincipals(
        principals, getAuthorizationTranslator(authorizer));
    List<HivePrivilege> hivePrivileges = AuthorizationUtils.getHivePrivileges(
        privileges, getAuthorizationTranslator(authorizer));
    HivePrivilegeObject hivePrivObject = getAuthorizationTranslator(authorizer)
        .getHivePrivilegeObject(privSubjectDesc);

    HivePrincipal grantorPrincipal = new HivePrincipal(
        grantor, AuthorizationUtils.getHivePrincipalType(grantorType));

    if(isGrant){
      authorizer.grantPrivileges(hivePrincipals, hivePrivileges, hivePrivObject,
          grantorPrincipal, grantOption);
    }else {
      authorizer.revokePrivileges(hivePrincipals, hivePrivileges,
          hivePrivObject, grantorPrincipal, grantOption);
    }
    //no exception thrown, so looks good
    return 0;
  }

  private int roleDDL(Hive db, RoleDDLDesc roleDDLDesc) throws Exception {
    HiveAuthorizer authorizer = getSessionAuthorizer(db);
    RoleDDLDesc.RoleOperation operation = roleDDLDesc.getOperation();
    //call the appropriate hive authorizer function
    switch(operation){
    case CREATE_ROLE:
      authorizer.createRole(roleDDLDesc.getName(), null);
      break;
    case DROP_ROLE:
      authorizer.dropRole(roleDDLDesc.getName());
      break;
    case SHOW_ROLE_GRANT:
      boolean testMode = conf.getBoolVar(HiveConf.ConfVars.HIVE_IN_TEST);
      List<HiveRoleGrant> roles = authorizer.getRoleGrantInfoForPrincipal(
          AuthorizationUtils.getHivePrincipal(roleDDLDesc.getName(), roleDDLDesc.getPrincipalType()));
      writeToFile(writeRolesGrantedInfo(roles, testMode), roleDDLDesc.getResFile());
      break;
    case SHOW_ROLES:
      List<String> allRoles = authorizer.getAllRoles();
      writeListToFileAfterSort(allRoles, roleDDLDesc.getResFile());
      break;
    case SHOW_CURRENT_ROLE:
      List<String> roleNames = authorizer.getCurrentRoleNames();
      writeListToFileAfterSort(roleNames, roleDDLDesc.getResFile());
      break;
    case SET_ROLE:
      authorizer.setCurrentRole(roleDDLDesc.getName());
      break;
    case SHOW_ROLE_PRINCIPALS:
      testMode = conf.getBoolVar(HiveConf.ConfVars.HIVE_IN_TEST);
      List<HiveRoleGrant> roleGrants = authorizer.getPrincipalGrantInfoForRole(roleDDLDesc.getName());
      writeToFile(writeHiveRoleGrantInfo(roleGrants, testMode), roleDDLDesc.getResFile());
      break;
    default:
      throw new HiveException("Unkown role operation "
          + operation.getOperationName());
    }

    return 0;
  }

  private String writeHiveRoleGrantInfo(List<HiveRoleGrant> roleGrants, boolean testMode) {
    if (roleGrants == null || roleGrants.isEmpty()) {
      return "";
    }
    StringBuilder builder = new StringBuilder();
    // sort the list to get sorted (deterministic) output (for ease of testing)
    Collections.sort(roleGrants);
    for (HiveRoleGrant roleGrant : roleGrants) {
      // schema:
      // principal_name,principal_type,grant_option,grantor,grantor_type,grant_time
      appendNonNull(builder, roleGrant.getPrincipalName(), true);
      appendNonNull(builder, roleGrant.getPrincipalType());
      appendNonNull(builder, roleGrant.isGrantOption());
      appendNonNull(builder, roleGrant.getGrantor());
      appendNonNull(builder, roleGrant.getGrantorType());
      appendNonNull(builder, testMode ? -1 : roleGrant.getGrantTime() * 1000L);
    }
    return builder.toString();
  }

  /**
   * Write list of string entries into given file
   * @param entries
   * @param resFile
   * @throws IOException
   */
  private void writeListToFileAfterSort(List<String> entries, String resFile) throws IOException {
    Collections.sort(entries);
    StringBuilder sb = new StringBuilder();
    for(String entry : entries){
      appendNonNull(sb, entry, true);
    }
    writeToFile(sb.toString(), resFile);
  }

  private int alterDatabase(Hive db, AlterDatabaseDesc alterDbDesc) throws HiveException {

    String dbName = alterDbDesc.getDatabaseName();
    Database database = db.getDatabase(dbName);
    if (database == null) {
      throw new HiveException(ErrorMsg.DATABASE_NOT_EXISTS, dbName);
    }

    switch (alterDbDesc.getAlterType()) {
    case ALTER_PROPERTY:
      Map<String, String> newParams = alterDbDesc.getDatabaseProperties();
      Map<String, String> params = database.getParameters();
      // if both old and new params are not null, merge them
      if (params != null && newParams != null) {
        params.putAll(newParams);
        database.setParameters(params);
      } else {
        // if one of them is null, replace the old params with the new one
        database.setParameters(newParams);
      }
      break;

    case ALTER_OWNER:
      database.setOwnerName(alterDbDesc.getOwnerPrincipal().getName());
      database.setOwnerType(alterDbDesc.getOwnerPrincipal().getType());
      break;

    default:
      throw new AssertionError("Unsupported alter database type! : " + alterDbDesc.getAlterType());
    }

    db.alterDatabase(database.getName(), database);
    return 0;
  }

  private int dropIndex(Hive db, DropIndexDesc dropIdx) throws HiveException {

    if (HiveConf.getVar(conf, HiveConf.ConfVars.HIVE_EXECUTION_ENGINE).equals("tez")) {
      throw new UnsupportedOperationException("Indexes unsupported for Tez execution engine");
    }

    db.dropIndex(dropIdx.getTableName(), dropIdx.getIndexName(), dropIdx.isThrowException(), true);
    return 0;
  }

  private int createIndex(Hive db, CreateIndexDesc crtIndex) throws HiveException {

    if (HiveConf.getVar(conf, HiveConf.ConfVars.HIVE_EXECUTION_ENGINE).equals("tez")) {
      throw new UnsupportedOperationException("Indexes unsupported for Tez execution engine");
    }

    if( crtIndex.getSerde() != null) {
      validateSerDe(crtIndex.getSerde());
    }

    String indexTableName = crtIndex.getIndexTableName();
    if (!Utilities.isDefaultNameNode(conf)) {
      // If location is specified - ensure that it is a full qualified name
      makeLocationQualified(crtIndex, indexTableName);
    }

    db
    .createIndex(
        crtIndex.getTableName(), crtIndex.getIndexName(), crtIndex.getIndexTypeHandlerClass(),
        crtIndex.getIndexedCols(), crtIndex.getIndexTableName(), crtIndex.getDeferredRebuild(),
        crtIndex.getInputFormat(), crtIndex.getOutputFormat(), crtIndex.getSerde(),
        crtIndex.getStorageHandler(), crtIndex.getLocation(), crtIndex.getIdxProps(), crtIndex.getTblProps(),
        crtIndex.getSerdeProps(), crtIndex.getCollItemDelim(), crtIndex.getFieldDelim(), crtIndex.getFieldEscape(),
        crtIndex.getLineDelim(), crtIndex.getMapKeyDelim(), crtIndex.getIndexComment()
        );
    if (HiveUtils.getIndexHandler(conf, crtIndex.getIndexTypeHandlerClass()).usesIndexTable()) {
          Table indexTable = db.getTable(indexTableName);
          addIfAbsentByName(new WriteEntity(indexTable, WriteEntity.WriteType.DDL_NO_LOCK));
    }
    return 0;
  }

  private int alterIndex(Hive db, AlterIndexDesc alterIndex) throws HiveException {

    if (HiveConf.getVar(conf, HiveConf.ConfVars.HIVE_EXECUTION_ENGINE).equals("tez")) {
      throw new UnsupportedOperationException("Indexes unsupported for Tez execution engine");
    }

    String baseTableName = alterIndex.getBaseTableName();
    String indexName = alterIndex.getIndexName();
    Index idx = db.getIndex(baseTableName, indexName);

    switch(alterIndex.getOp()) {
    case ADDPROPS:
      idx.getParameters().putAll(alterIndex.getProps());
      break;
    case UPDATETIMESTAMP:
      try {
        Map<String, String> props = new HashMap<String, String>();
        Map<Map<String, String>, Long> basePartTs = new HashMap<Map<String, String>, Long>();

        Table baseTbl = db.getTable(baseTableName);

        if (baseTbl.isPartitioned()) {
          List<Partition> baseParts;
          if (alterIndex.getSpec() != null) {
            baseParts = db.getPartitions(baseTbl, alterIndex.getSpec());
          } else {
            baseParts = db.getPartitions(baseTbl);
          }
          if (baseParts != null) {
            for (Partition p : baseParts) {
              Path dataLocation = p.getDataLocation();
              FileSystem fs = dataLocation.getFileSystem(db.getConf());
              FileStatus fss = fs.getFileStatus(dataLocation);
              long lastModificationTime = fss.getModificationTime();

              FileStatus[] parts = fs.listStatus(dataLocation, FileUtils.HIDDEN_FILES_PATH_FILTER);
              if (parts != null && parts.length > 0) {
                for (FileStatus status : parts) {
                  if (status.getModificationTime() > lastModificationTime) {
                    lastModificationTime = status.getModificationTime();
                  }
                }
              }
              basePartTs.put(p.getSpec(), lastModificationTime);
            }
          }
        } else {
          FileSystem fs = baseTbl.getPath().getFileSystem(db.getConf());
          FileStatus fss = fs.getFileStatus(baseTbl.getPath());
          basePartTs.put(null, fss.getModificationTime());
        }
        for (Map<String, String> spec : basePartTs.keySet()) {
          if (spec != null) {
            props.put(spec.toString(), basePartTs.get(spec).toString());
          } else {
            props.put("base_timestamp", basePartTs.get(null).toString());
          }
        }
        idx.getParameters().putAll(props);
      } catch (HiveException e) {
        throw new HiveException("ERROR: Failed to update index timestamps");
      } catch (IOException e) {
        throw new HiveException("ERROR: Failed to look up timestamps on filesystem");
      }

      break;
    default:
      console.printError("Unsupported Alter command");
      return 1;
    }

    // set last modified by properties
    if (!updateModifiedParameters(idx.getParameters(), conf)) {
      return 1;
    }

    try {
      db.alterIndex(baseTableName, indexName, idx);
    } catch (InvalidOperationException e) {
      console.printError("Invalid alter operation: " + e.getMessage());
      LOG.info("alter index: " + stringifyException(e));
      return 1;
    } catch (HiveException e) {
      console.printError("Invalid alter operation: " + e.getMessage());
      return 1;
    }
    return 0;
  }

  /**
   * Add a partitions to a table.
   *
   * @param db
   *          Database to add the partition to.
   * @param addPartitionDesc
   *          Add these partitions.
   * @return Returns 0 when execution succeeds and above 0 if it fails.
   * @throws HiveException
   */
  private int addPartitions(Hive db, AddPartitionDesc addPartitionDesc) throws HiveException {
    List<Partition> parts = db.createPartitions(addPartitionDesc);
    for (Partition part : parts) {
      addIfAbsentByName(new WriteEntity(part, WriteEntity.WriteType.INSERT));
    }
    return 0;
  }

  /**
   * Rename a partition in a table
   *
   * @param db
   *          Database to rename the partition.
   * @param renamePartitionDesc
   *          rename old Partition to new one.
   * @return Returns 0 when execution succeeds and above 0 if it fails.
   * @throws HiveException
   */
  private int renamePartition(Hive db, RenamePartitionDesc renamePartitionDesc) throws HiveException {

    Table tbl = db.getTable(renamePartitionDesc.getTableName());

    LinkedHashMap<String, String> oldPartSpec = renamePartitionDesc.getOldPartSpec();
    Partition oldPart = db.getPartition(tbl, oldPartSpec, false);
    if (oldPart == null) {
      String partName = FileUtils.makePartName(new ArrayList<String>(oldPartSpec.keySet()),
          new ArrayList<String>(oldPartSpec.values()));
      throw new HiveException("Rename partition: source partition [" + partName
          + "] does not exist.");
    }
    Partition part = db.getPartition(tbl, oldPartSpec, false);
    part.setValues(renamePartitionDesc.getNewPartSpec());
    db.renamePartition(tbl, oldPartSpec, part);
    Partition newPart = db
        .getPartition(tbl, renamePartitionDesc.getNewPartSpec(), false);
    work.getInputs().add(new ReadEntity(oldPart));
    // We've already obtained a lock on the table, don't lock the partition too
    addIfAbsentByName(new WriteEntity(newPart, WriteEntity.WriteType.DDL_NO_LOCK));
    return 0;
  }

  /**
   * Alter partition column type in a table
   *
   * @param db
   *          Database to rename the partition.
   * @param alterPartitionDesc
   *          change partition column type.
   * @return Returns 0 when execution succeeds and above 0 if it fails.
   * @throws HiveException
   */
  private int alterTableAlterPart(Hive db, AlterTableAlterPartDesc alterPartitionDesc)
      throws HiveException {

    Table tbl = db.getTable(alterPartitionDesc.getTableName(), true);
    String tabName = alterPartitionDesc.getTableName();

    // This is checked by DDLSemanticAnalyzer
    assert(tbl.isPartitioned());

    List<FieldSchema> newPartitionKeys = new ArrayList<FieldSchema>();

    //Check if the existing partition values can be type casted to the new column type
    // with a non null value before trying to alter the partition column type.
    try {
      Set<Partition> partitions = db.getAllPartitionsOf(tbl);
      int colIndex = -1;
      for(FieldSchema col : tbl.getTTable().getPartitionKeys()) {
        colIndex++;
        if (col.getName().compareTo(alterPartitionDesc.getPartKeySpec().getName()) == 0) {
          break;
        }
      }

      if (colIndex == -1 || colIndex == tbl.getTTable().getPartitionKeys().size()) {
        throw new HiveException("Cannot find partition column " +
            alterPartitionDesc.getPartKeySpec().getName());
      }

      TypeInfo expectedType =
          TypeInfoUtils.getTypeInfoFromTypeString(alterPartitionDesc.getPartKeySpec().getType());
      ObjectInspector outputOI =
          TypeInfoUtils.getStandardWritableObjectInspectorFromTypeInfo(expectedType);
      Converter converter = ObjectInspectorConverters.getConverter(
          PrimitiveObjectInspectorFactory.javaStringObjectInspector, outputOI);

      // For all the existing partitions, check if the value can be type casted to a non-null object
      for(Partition part : partitions) {
        if (part.getName().equals(conf.getVar(HiveConf.ConfVars.DEFAULTPARTITIONNAME))) {
          continue;
        }
        try {
          String value = part.getValues().get(colIndex);
          Object convertedValue =
              converter.convert(value);
          if (convertedValue == null) {
            throw new HiveException(" Converting from " + TypeInfoFactory.stringTypeInfo + " to " +
              expectedType + " for value : " + value + " resulted in NULL object");
          }
        } catch (Exception e) {
          throw new HiveException("Exception while converting " +
              TypeInfoFactory.stringTypeInfo + " to " +
              expectedType + " for value : " + part.getValues().get(colIndex));
        }
      }
    } catch(Exception e) {
      throw new HiveException(
          "Exception while checking type conversion of existing partition values to " +
          alterPartitionDesc.getPartKeySpec() + " : " + e.getMessage());
    }

    for(FieldSchema col : tbl.getTTable().getPartitionKeys()) {
      if (col.getName().compareTo(alterPartitionDesc.getPartKeySpec().getName()) == 0) {
        newPartitionKeys.add(alterPartitionDesc.getPartKeySpec());
      } else {
        newPartitionKeys.add(col);
      }
    }

    tbl.getTTable().setPartitionKeys(newPartitionKeys);

    try {
      db.alterTable(tabName, tbl, null);
    } catch (InvalidOperationException e) {
      throw new HiveException(e, ErrorMsg.GENERIC_ERROR, "Unable to alter " + tabName);
    }

    work.getInputs().add(new ReadEntity(tbl));
    // We've already locked the table as the input, don't relock it as the output.
    addIfAbsentByName(new WriteEntity(tbl, WriteEntity.WriteType.DDL_NO_LOCK));

    return 0;
  }

  /**
   * Rewrite the partition's metadata and force the pre/post execute hooks to
   * be fired.
   *
   * @param db
   * @param touchDesc
   * @return
   * @throws HiveException
   */
  private int touch(Hive db, AlterTableSimpleDesc touchDesc)
      throws HiveException {

    Table tbl = db.getTable(touchDesc.getTableName());
    EnvironmentContext environmentContext = new EnvironmentContext();
    environmentContext.putToProperties(StatsSetupConst.DO_NOT_UPDATE_STATS, StatsSetupConst.TRUE);

    if (touchDesc.getPartSpec() == null) {
      try {
        db.alterTable(touchDesc.getTableName(), tbl, environmentContext);
      } catch (InvalidOperationException e) {
        throw new HiveException("Uable to update table");
      }
      work.getInputs().add(new ReadEntity(tbl));
      addIfAbsentByName(new WriteEntity(tbl, WriteEntity.WriteType.DDL_NO_LOCK));
    } else {
      Partition part = db.getPartition(tbl, touchDesc.getPartSpec(), false);
      if (part == null) {
        throw new HiveException("Specified partition does not exist");
      }
      try {
        db.alterPartition(touchDesc.getTableName(), part, environmentContext);
      } catch (InvalidOperationException e) {
        throw new HiveException(e);
      }
      work.getInputs().add(new ReadEntity(part));
      addIfAbsentByName(new WriteEntity(part, WriteEntity.WriteType.DDL_NO_LOCK));
    }
    return 0;
  }

  /**
   * Sets archiving flag locally; it has to be pushed into metastore
   * @param p partition to set flag
   * @param state desired state of IS_ARCHIVED flag
   * @param level desired level for state == true, anything for false
   */
  private void setIsArchived(Partition p, boolean state, int level) {
    Map<String, String> params = p.getParameters();
    if (state) {
      params.put(org.apache.hadoop.hive.metastore.api.hive_metastoreConstants.IS_ARCHIVED,
          "true");
      params.put(ArchiveUtils.ARCHIVING_LEVEL, Integer
          .toString(level));
    } else {
      params.remove(org.apache.hadoop.hive.metastore.api.hive_metastoreConstants.IS_ARCHIVED);
      params.remove(ArchiveUtils.ARCHIVING_LEVEL);
    }
  }

  /**
   * Returns original partition of archived partition, null for unarchived one
   */
  private String getOriginalLocation(Partition p) {
    Map<String, String> params = p.getParameters();
    return params.get(
        org.apache.hadoop.hive.metastore.api.hive_metastoreConstants.ORIGINAL_LOCATION);
  }

  /**
   * Sets original location of partition which is to be archived
   */
  private void setOriginalLocation(Partition p, String loc) {
    Map<String, String> params = p.getParameters();
    if (loc == null) {
      params.remove(org.apache.hadoop.hive.metastore.api.hive_metastoreConstants.ORIGINAL_LOCATION);
    } else {
      params.put(org.apache.hadoop.hive.metastore.api.hive_metastoreConstants.ORIGINAL_LOCATION, loc);
    }
  }

  /**
   * Sets the appropriate attributes in the supplied Partition object to mark
   * it as archived. Note that the metastore is not touched - a separate
   * call to alter_partition is needed.
   *
   * @param p - the partition object to modify
   * @param harPath - new location of partition (har schema URI)
   */
  private void setArchived(Partition p, Path harPath, int level) {
    assert(ArchiveUtils.isArchived(p) == false);
    setIsArchived(p, true, level);
    setOriginalLocation(p, p.getLocation());
    p.setLocation(harPath.toString());
  }

  /**
   * Sets the appropriate attributes in the supplied Partition object to mark
   * it as not archived. Note that the metastore is not touched - a separate
   * call to alter_partition is needed.
   *
   * @param p - the partition to modify
   */
  private void setUnArchived(Partition p) {
    assert(ArchiveUtils.isArchived(p) == true);
    String parentDir = getOriginalLocation(p);
    setIsArchived(p, false, 0);
    setOriginalLocation(p, null);
    assert(parentDir != null);
    p.setLocation(parentDir);
  }

  private boolean pathExists(Path p) throws HiveException {
    try {
      FileSystem fs = p.getFileSystem(conf);
      return fs.exists(p);
    } catch (IOException e) {
      throw new HiveException(e);
    }
  }

  private void moveDir(FileSystem fs, Path from, Path to) throws HiveException {
    try {
      if (!fs.rename(from, to)) {
        throw new HiveException("Moving " + from + " to " + to + " failed!");
      }
    } catch (IOException e) {
      throw new HiveException(e);
    }
  }

  private void deleteDir(Path dir) throws HiveException {
    try {
      Warehouse wh = new Warehouse(conf);
      wh.deleteDir(dir, true);
    } catch (MetaException e) {
      throw new HiveException(e);
    }
  }

  /**
   * Checks in partition is in custom (not-standard) location.
   * @param tbl - table in which partition is
   * @param p - partition
   * @return true if partition location is custom, false if it is standard
   */
  boolean partitionInCustomLocation(Table tbl, Partition p)
      throws HiveException {
    String subdir = null;
    try {
      subdir = Warehouse.makePartName(tbl.getPartCols(), p.getValues());
    } catch (MetaException e) {
      throw new HiveException("Unable to get partition's directory", e);
    }
    Path tableDir = tbl.getDataLocation();
    if(tableDir == null) {
      throw new HiveException("Table has no location set");
    }

    String standardLocation = (new Path(tableDir, subdir)).toString();
    if(ArchiveUtils.isArchived(p)) {
      return !getOriginalLocation(p).equals(standardLocation);
    } else {
      return !p.getLocation().equals(standardLocation);
    }
  }

  private int archive(Hive db, AlterTableSimpleDesc simpleDesc,
      DriverContext driverContext)
          throws HiveException {

    Table tbl = db.getTable(simpleDesc.getTableName());

    if (tbl.getTableType() != TableType.MANAGED_TABLE) {
      throw new HiveException("ARCHIVE can only be performed on managed tables");
    }

    Map<String, String> partSpec = simpleDesc.getPartSpec();
    PartSpecInfo partSpecInfo = PartSpecInfo.create(tbl, partSpec);
    List<Partition> partitions = db.getPartitions(tbl, partSpec);

    Path originalDir = null;

    // when we have partial partitions specification we must assume partitions
    // lie in standard place - if they were in custom locations putting
    // them into one archive would involve mass amount of copying
    // in full partition specification case we allow custom locations
    // to keep backward compatibility
    if (partitions.isEmpty()) {
      throw new HiveException("No partition matches the specification");
    } else if(partSpecInfo.values.size() != tbl.getPartCols().size()) {
      // for partial specifications we need partitions to follow the scheme
      for(Partition p: partitions){
        if(partitionInCustomLocation(tbl, p)) {
          String message = String.format("ARCHIVE cannot run for partition " +
              "groups with custom locations like %s", p.getLocation());
          throw new HiveException(message);
        }
      }
      originalDir = partSpecInfo.createPath(tbl);
    } else {
      Partition p = partitions.get(0);
      // partition can be archived if during recovery
      if(ArchiveUtils.isArchived(p)) {
        originalDir = new Path(getOriginalLocation(p));
      } else {
        originalDir = p.getDataLocation();
      }
    }

    Path intermediateArchivedDir = new Path(originalDir.getParent(),
        originalDir.getName() + INTERMEDIATE_ARCHIVED_DIR_SUFFIX);
    Path intermediateOriginalDir = new Path(originalDir.getParent(),
        originalDir.getName() + INTERMEDIATE_ORIGINAL_DIR_SUFFIX);

    console.printInfo("intermediate.archived is " + intermediateArchivedDir.toString());
    console.printInfo("intermediate.original is " + intermediateOriginalDir.toString());

    String archiveName = "data.har";
    FileSystem fs = null;
    try {
      fs = originalDir.getFileSystem(conf);
    } catch (IOException e) {
      throw new HiveException(e);
    }

    URI archiveUri = (new Path(originalDir, archiveName)).toUri();
    URI originalUri = ArchiveUtils.addSlash(originalDir.toUri());
    ArchiveUtils.HarPathHelper harHelper = new ArchiveUtils.HarPathHelper(
        conf, archiveUri, originalUri);

    // we checked if partitions matching specification are marked as archived
    // in the metadata; if they are and their levels are the same as we would
    // set it later it means previous run failed and we have to do the recovery;
    // if they are different, we throw an error
    for(Partition p: partitions) {
      if(ArchiveUtils.isArchived(p)) {
        if(ArchiveUtils.getArchivingLevel(p) != partSpecInfo.values.size()) {
          String name = ArchiveUtils.getPartialName(p, ArchiveUtils.getArchivingLevel(p));
          String m = String.format("Conflict with existing archive %s", name);
          throw new HiveException(m);
        } else {
          throw new HiveException("Partition(s) already archived");
        }
      }
    }

    boolean recovery = false;
    if (pathExists(intermediateArchivedDir)
        || pathExists(intermediateOriginalDir)) {
      recovery = true;
      console.printInfo("Starting recovery after failed ARCHIVE");
    }

    // The following steps seem roundabout, but they are meant to aid in
    // recovery if a failure occurs and to keep a consistent state in the FS

    // Steps:
    // 1. Create the archive in a temporary folder
    // 2. Move the archive dir to an intermediate dir that is in at the same
    //    dir as the original partition dir. Call the new dir
    //    intermediate-archive.
    // 3. Rename the original partition dir to an intermediate dir. Call the
    //    renamed dir intermediate-original
    // 4. Rename intermediate-archive to the original partition dir
    // 5. Change the metadata
    // 6. Delete the original partition files in intermediate-original

    // The original partition files are deleted after the metadata change
    // because the presence of those files are used to indicate whether
    // the original partition directory contains archived or unarchived files.

    // Create an archived version of the partition in a directory ending in
    // ARCHIVE_INTERMEDIATE_DIR_SUFFIX that's the same level as the partition,
    // if it does not already exist. If it does exist, we assume the dir is good
    // to use as the move operation that created it is atomic.
    if (!pathExists(intermediateArchivedDir) &&
        !pathExists(intermediateOriginalDir)) {

      // First create the archive in a tmp dir so that if the job fails, the
      // bad files don't pollute the filesystem
      Path tmpPath = new Path(driverContext.getCtx()
          .getExternalTmpPath(originalDir), "partlevel");

      console.printInfo("Creating " + archiveName +
          " for " + originalDir.toString());
      console.printInfo("in " + tmpPath);
      console.printInfo("Please wait... (this may take a while)");

      // Create the Hadoop archive
      int ret=0;
      try {
        int maxJobNameLen = conf.getIntVar(HiveConf.ConfVars.HIVEJOBNAMELENGTH);
        String jobname = String.format("Archiving %s@%s",
            tbl.getTableName(), partSpecInfo.getName());
        jobname = Utilities.abbreviate(jobname, maxJobNameLen - 6);
        conf.set(MRJobConfig.JOB_NAME, jobname);
        HadoopArchives har = new HadoopArchives(conf);
        List<String> args = new ArrayList<String>();

        args.add("-archiveName");
        args.add(archiveName);
        args.add("-p");
        args.add(originalDir.toString());
        args.add(tmpPath.toString());

        ret = ToolRunner.run(har, args.toArray(new String[0]));
      } catch (Exception e) {
        throw new HiveException(e);
      }
      if (ret != 0) {
        throw new HiveException("Error while creating HAR");
      }

      // Move from the tmp dir to an intermediate directory, in the same level as
      // the partition directory. e.g. .../hr=12-intermediate-archived
      try {
        console.printInfo("Moving " + tmpPath + " to " + intermediateArchivedDir);
        if (pathExists(intermediateArchivedDir)) {
          throw new HiveException("The intermediate archive directory already exists.");
        }
        fs.rename(tmpPath, intermediateArchivedDir);
      } catch (IOException e) {
        throw new HiveException("Error while moving tmp directory");
      }
    } else {
      if (pathExists(intermediateArchivedDir)) {
        console.printInfo("Intermediate archive directory " + intermediateArchivedDir +
            " already exists. Assuming it contains an archived version of the partition");
      }
    }

    // If we get to here, we know that we've archived the partition files, but
    // they may be in the original partition location, or in the intermediate
    // original dir.

    // Move the original parent directory to the intermediate original directory
    // if the move hasn't been made already
    if (!pathExists(intermediateOriginalDir)) {
      console.printInfo("Moving " + originalDir + " to " +
          intermediateOriginalDir);
      moveDir(fs, originalDir, intermediateOriginalDir);
    } else {
      console.printInfo(intermediateOriginalDir + " already exists. " +
          "Assuming it contains the original files in the partition");
    }

    // If there's a failure from here to when the metadata is updated,
    // there will be no data in the partition, or an error while trying to read
    // the partition (if the archive files have been moved to the original
    // partition directory.) But re-running the archive command will allow
    // recovery

    // Move the intermediate archived directory to the original parent directory
    if (!pathExists(originalDir)) {
      console.printInfo("Moving " + intermediateArchivedDir + " to " +
          originalDir);
      moveDir(fs, intermediateArchivedDir, originalDir);
    } else {
      console.printInfo(originalDir + " already exists. " +
          "Assuming it contains the archived version of the partition");
    }

    // Record this change in the metastore
    try {
      for(Partition p: partitions) {
        URI originalPartitionUri = ArchiveUtils.addSlash(p.getDataLocation().toUri());
        URI harPartitionDir = harHelper.getHarUri(originalPartitionUri);
        StringBuilder authority = new StringBuilder();
        if(harPartitionDir.getUserInfo() != null) {
          authority.append(harPartitionDir.getUserInfo()).append("@");
        }
        authority.append(harPartitionDir.getHost());
        if(harPartitionDir.getPort() != -1) {
          authority.append(":").append(harPartitionDir.getPort());
        }
        Path harPath = new Path(harPartitionDir.getScheme(),
            authority.toString(),
            harPartitionDir.getPath()); // make in Path to ensure no slash at the end
        setArchived(p, harPath, partSpecInfo.values.size());
        db.alterPartition(simpleDesc.getTableName(), p, null);
      }
    } catch (Exception e) {
      throw new HiveException("Unable to change the partition info for HAR", e);
    }

    // If a failure occurs here, the directory containing the original files
    // will not be deleted. The user will run ARCHIVE again to clear this up
    if(pathExists(intermediateOriginalDir)) {
      deleteDir(intermediateOriginalDir);
    }

    if(recovery) {
      console.printInfo("Recovery after ARCHIVE succeeded");
    }

    return 0;
  }

  private int unarchive(Hive db, AlterTableSimpleDesc simpleDesc)
      throws HiveException, URISyntaxException {

    Table tbl = db.getTable(simpleDesc.getTableName());

    // Means user specified a table, not a partition
    if (simpleDesc.getPartSpec() == null) {
      throw new HiveException("UNARCHIVE is for partitions only");
    }

    if (tbl.getTableType() != TableType.MANAGED_TABLE) {
      throw new HiveException("UNARCHIVE can only be performed on managed tables");
    }

    Map<String, String> partSpec = simpleDesc.getPartSpec();
    PartSpecInfo partSpecInfo = PartSpecInfo.create(tbl, partSpec);
    List<Partition> partitions = db.getPartitions(tbl, partSpec);

    int partSpecLevel = partSpec.size();

    Path originalDir = null;

    // when we have partial partitions specification we must assume partitions
    // lie in standard place - if they were in custom locations putting
    // them into one archive would involve mass amount of copying
    // in full partition specification case we allow custom locations
    // to keep backward compatibility
    if (partitions.isEmpty()) {
      throw new HiveException("No partition matches the specification");
    } else if(partSpecInfo.values.size() != tbl.getPartCols().size()) {
      // for partial specifications we need partitions to follow the scheme
      for(Partition p: partitions){
        if(partitionInCustomLocation(tbl, p)) {
          String message = String.format("UNARCHIVE cannot run for partition " +
              "groups with custom locations like %s", p.getLocation());
          throw new HiveException(message);
        }
      }
      originalDir = partSpecInfo.createPath(tbl);
    } else {
      Partition p = partitions.get(0);
      if(ArchiveUtils.isArchived(p)) {
        originalDir = new Path(getOriginalLocation(p));
      } else {
        originalDir = new Path(p.getLocation());
      }
    }

    URI originalUri = ArchiveUtils.addSlash(originalDir.toUri());
    Path intermediateArchivedDir = new Path(originalDir.getParent(),
        originalDir.getName() + INTERMEDIATE_ARCHIVED_DIR_SUFFIX);
    Path intermediateExtractedDir = new Path(originalDir.getParent(),
        originalDir.getName() + INTERMEDIATE_EXTRACTED_DIR_SUFFIX);
    boolean recovery = false;
    if(pathExists(intermediateArchivedDir) || pathExists(intermediateExtractedDir)) {
      recovery = true;
      console.printInfo("Starting recovery after failed UNARCHIVE");
    }

    for(Partition p: partitions) {
      checkArchiveProperty(partSpecLevel, recovery, p);
    }

    String archiveName = "data.har";
    FileSystem fs = null;
    try {
      fs = originalDir.getFileSystem(conf);
    } catch (IOException e) {
      throw new HiveException(e);
    }

    // assume the archive is in the original dir, check if it exists
    Path archivePath = new Path(originalDir, archiveName);
    URI archiveUri = archivePath.toUri();
    ArchiveUtils.HarPathHelper harHelper = new ArchiveUtils.HarPathHelper(conf,
        archiveUri, originalUri);
    URI sourceUri = harHelper.getHarUri(originalUri);
    Path sourceDir = new Path(sourceUri.getScheme(), sourceUri.getAuthority(), sourceUri.getPath());

    if(!pathExists(intermediateArchivedDir) && !pathExists(archivePath)) {
      throw new HiveException("Haven't found any archive where it should be");
    }

    Path tmpPath = driverContext.getCtx().getExternalTmpPath(originalDir);

    try {
      fs = tmpPath.getFileSystem(conf);
    } catch (IOException e) {
      throw new HiveException(e);
    }

    // Clarification of terms:
    // - The originalDir directory represents the original directory of the
    //   partitions' files. They now contain an archived version of those files
    //   eg. hdfs:/warehouse/myTable/ds=1/
    // - The source directory is the directory containing all the files that
    //   should be in the partitions. e.g. har:/warehouse/myTable/ds=1/myTable.har/
    //   Note the har:/ scheme

    // Steps:
    // 1. Extract the archive in a temporary folder
    // 2. Move the archive dir to an intermediate dir that is in at the same
    //    dir as originalLocation. Call the new dir intermediate-extracted.
    // 3. Rename the original partitions dir to an intermediate dir. Call the
    //    renamed dir intermediate-archive
    // 4. Rename intermediate-extracted to the original partitions dir
    // 5. Change the metadata
    // 6. Delete the archived partitions files in intermediate-archive

    if (!pathExists(intermediateExtractedDir) &&
        !pathExists(intermediateArchivedDir)) {
      try {

        // Copy the files out of the archive into the temporary directory
        String copySource = sourceDir.toString();
        String copyDest = tmpPath.toString();
        List<String> args = new ArrayList<String>();
        args.add("-cp");
        args.add(copySource);
        args.add(copyDest);

        console.printInfo("Copying " + copySource + " to " + copyDest);
        FileSystem srcFs = FileSystem.get(sourceDir.toUri(), conf);
        srcFs.initialize(sourceDir.toUri(), conf);

        FsShell fss = new FsShell(conf);
        int ret = 0;
        try {
          ret = ToolRunner.run(fss, args.toArray(new String[0]));
        } catch (Exception e) {
          e.printStackTrace();
          throw new HiveException(e);
        }

        if (ret != 0) {
          throw new HiveException("Error while copying files from archive, return code=" + ret);
        } else {
          console.printInfo("Successfully Copied " + copySource + " to " + copyDest);
        }

        console.printInfo("Moving " + tmpPath + " to " + intermediateExtractedDir);
        if (fs.exists(intermediateExtractedDir)) {
          throw new HiveException("Invalid state: the intermediate extracted " +
              "directory already exists.");
        }
        fs.rename(tmpPath, intermediateExtractedDir);
      } catch (Exception e) {
        throw new HiveException(e);
      }
    }

    // At this point, we know that the extracted files are in the intermediate
    // extracted dir, or in the the original directory.

    if (!pathExists(intermediateArchivedDir)) {
      try {
        console.printInfo("Moving " + originalDir + " to " + intermediateArchivedDir);
        fs.rename(originalDir, intermediateArchivedDir);
      } catch (IOException e) {
        throw new HiveException(e);
      }
    } else {
      console.printInfo(intermediateArchivedDir + " already exists. " +
          "Assuming it contains the archived version of the partition");
    }

    // If there is a failure from here to until when the metadata is changed,
    // the partition will be empty or throw errors on read.

    // If the original location exists here, then it must be the extracted files
    // because in the previous step, we moved the previous original location
    // (containing the archived version of the files) to intermediateArchiveDir
    if (!pathExists(originalDir)) {
      try {
        console.printInfo("Moving " + intermediateExtractedDir + " to " + originalDir);
        fs.rename(intermediateExtractedDir, originalDir);
      } catch (IOException e) {
        throw new HiveException(e);
      }
    } else {
      console.printInfo(originalDir + " already exists. " +
          "Assuming it contains the extracted files in the partition");
    }

    for(Partition p: partitions) {
      setUnArchived(p);
      try {
        db.alterPartition(simpleDesc.getTableName(), p, null);
      } catch (InvalidOperationException e) {
        throw new HiveException(e);
      }
    }

    // If a failure happens here, the intermediate archive files won't be
    // deleted. The user will need to call unarchive again to clear those up.
    if(pathExists(intermediateArchivedDir)) {
      deleteDir(intermediateArchivedDir);
    }

    if(recovery) {
      console.printInfo("Recovery after UNARCHIVE succeeded");
    }

    return 0;
  }

  private void checkArchiveProperty(int partSpecLevel,
      boolean recovery, Partition p) throws HiveException {
    if (!ArchiveUtils.isArchived(p) && !recovery) {
      throw new HiveException("Partition " + p.getName()
          + " is not archived.");
    }
    int archiveLevel = ArchiveUtils.getArchivingLevel(p);
    if (partSpecLevel > archiveLevel) {
      throw new HiveException("Partition " + p.getName()
          + " is archived at level " + archiveLevel
          + ", and given partspec only has " + partSpecLevel
          + " specs.");
    }
  }

  private int compact(Hive db, AlterTableSimpleDesc desc) throws HiveException {

    Table tbl = db.getTable(desc.getTableName());
    if (!AcidUtils.isFullAcidTable(tbl)) {
      throw new HiveException(ErrorMsg.NONACID_COMPACTION_NOT_SUPPORTED, tbl.getDbName(),
          tbl.getTableName());
    }

    String partName = null;
    if (desc.getPartSpec() == null) {
      // Compaction can only be done on the whole table if the table is non-partitioned.
      if (tbl.isPartitioned()) {
        throw new HiveException(ErrorMsg.NO_COMPACTION_PARTITION);
      }
    } else {
      Map<String, String> partSpec = desc.getPartSpec();
      List<Partition> partitions = db.getPartitions(tbl, partSpec);
      if (partitions.size() > 1) {
        throw new HiveException(ErrorMsg.TOO_MANY_COMPACTION_PARTITIONS);
      } else if (partitions.size() == 0) {
        throw new HiveException(ErrorMsg.INVALID_PARTITION_SPEC);
      }
      partName = partitions.get(0).getName();
    }
    CompactionResponse resp = db.compact2(tbl.getDbName(), tbl.getTableName(), partName,
      desc.getCompactionType(), desc.getProps());
    if(resp.isAccepted()) {
      console.printInfo("Compaction enqueued with id " + resp.getId());
    }
    else {
      console.printInfo("Compaction already enqueued with id " + resp.getId() +
        "; State is " + resp.getState());
    }
    if(desc.isBlocking() && resp.isAccepted()) {
      StringBuilder progressDots = new StringBuilder();
      long waitTimeMs = 1000;
      wait: while (true) {
        //double wait time until 5min
        waitTimeMs = waitTimeMs*2;
        waitTimeMs = waitTimeMs < 5*60*1000 ? waitTimeMs : 5*60*1000;
        try {
          Thread.sleep(waitTimeMs);
        }
        catch(InterruptedException ex) {
          console.printInfo("Interrupted while waiting for compaction with id=" + resp.getId());
          break;
        }
        //this could be expensive when there are a lot of compactions....
        //todo: update to search by ID once HIVE-13353 is done
        ShowCompactResponse allCompactions = db.showCompactions();
        for(ShowCompactResponseElement compaction : allCompactions.getCompacts()) {
          if (resp.getId() != compaction.getId()) {
            continue;
          }
          switch (compaction.getState()) {
            case TxnStore.WORKING_RESPONSE:
            case TxnStore.INITIATED_RESPONSE:
              //still working
              console.printInfo(progressDots.toString());
              progressDots.append(".");
              continue wait;
            default:
              //done
              console.printInfo("Compaction with id " + resp.getId() + " finished with status: " + compaction.getState());
              break wait;
          }
        }
      }
    }
    return 0;
  }

  /**
   * MetastoreCheck, see if the data in the metastore matches what is on the
   * dfs. Current version checks for tables and partitions that are either
   * missing on disk on in the metastore.
   *
   * @param db
   *          The database in question.
   * @param msckDesc
   *          Information about the tables and partitions we want to check for.
   * @return Returns 0 when execution succeeds and above 0 if it fails.
   */
  private int msck(Hive db, MsckDesc msckDesc) {
    CheckResult result = new CheckResult();
    List<String> repairOutput = new ArrayList<String>();
    try {
      HiveMetaStoreChecker checker = new HiveMetaStoreChecker(db);
      String[] names = Utilities.getDbTableName(msckDesc.getTableName());
      checker.checkMetastore(names[0], names[1], msckDesc.getPartSpecs(), result);
      Set<CheckResult.PartitionResult> partsNotInMs = result.getPartitionsNotInMs();
      if (msckDesc.isRepairPartitions() && !partsNotInMs.isEmpty()) {
        AbstractList<String> vals = null;
        String settingStr = HiveConf.getVar(conf, HiveConf.ConfVars.HIVE_MSCK_PATH_VALIDATION);
        boolean doValidate = !("ignore".equals(settingStr));
        boolean doSkip = doValidate && "skip".equals(settingStr);
        // The default setting is "throw"; assume doValidate && !doSkip means throw.
        if (doValidate) {
          // Validate that we can add partition without escaping. Escaping was originally intended
          // to avoid creating invalid HDFS paths; however, if we escape the HDFS path (that we
          // deem invalid but HDFS actually supports - it is possible to create HDFS paths with
          // unprintable characters like ASCII 7), metastore will create another directory instead
          // of the one we are trying to "repair" here.
          Iterator<CheckResult.PartitionResult> iter = partsNotInMs.iterator();
          while (iter.hasNext()) {
            CheckResult.PartitionResult part = iter.next();
            try {
              vals = Warehouse.makeValsFromName(part.getPartitionName(), vals);
            } catch (MetaException ex) {
              throw new HiveException(ex);
            }
            for (String val : vals) {
              String escapedPath = FileUtils.escapePathName(val);
              assert escapedPath != null;
              if (escapedPath.equals(val)) continue;
              String errorMsg = "Repair: Cannot add partition " + msckDesc.getTableName()
                  + ':' + part.getPartitionName() + " due to invalid characters in the name";
              if (doSkip) {
                repairOutput.add(errorMsg);
                iter.remove();
              } else {
                throw new HiveException(errorMsg);
              }
            }
          }
        }
        Table table = db.getTable(msckDesc.getTableName());
        int batchSize = conf.getIntVar(ConfVars.HIVE_MSCK_REPAIR_BATCH_SIZE);
        int maxRetries = conf.getIntVar(ConfVars.HIVE_MSCK_REPAIR_BATCH_MAX_RETRIES);
        int decayingFactor = 2;
        if (batchSize == 0) {
          //batching is not enabled. Try to add all the partitions in one call
          batchSize = partsNotInMs.size();
        }
        try {
          createPartitionsInBatches(db, repairOutput, partsNotInMs, table, batchSize,
              decayingFactor, maxRetries);
        } catch (Exception e) {
          throw new HiveException(e);
        }
      }
    } catch (HiveException e) {
      LOG.warn("Failed to run metacheck: ", e);
      return 1;
    } catch (IOException e) {
      LOG.warn("Failed to run metacheck: ", e);
      return 1;
    } finally {
      BufferedWriter resultOut = null;
      try {
        Path resFile = new Path(msckDesc.getResFile());
        FileSystem fs = resFile.getFileSystem(conf);
        resultOut = new BufferedWriter(new OutputStreamWriter(fs
            .create(resFile)));

        boolean firstWritten = false;
        firstWritten |= writeMsckResult(result.getTablesNotInMs(),
            "Tables not in metastore:", resultOut, firstWritten);
        firstWritten |= writeMsckResult(result.getTablesNotOnFs(),
            "Tables missing on filesystem:", resultOut, firstWritten);
        firstWritten |= writeMsckResult(result.getPartitionsNotInMs(),
            "Partitions not in metastore:", resultOut, firstWritten);
        firstWritten |= writeMsckResult(result.getPartitionsNotOnFs(),
            "Partitions missing from filesystem:", resultOut, firstWritten);
        for (String rout : repairOutput) {
          if (firstWritten) {
            resultOut.write(terminator);
          } else {
            firstWritten = true;
          }
          resultOut.write(rout);
        }
      } catch (IOException e) {
        LOG.warn("Failed to save metacheck output: ", e);
        return 1;
      } finally {
        if (resultOut != null) {
          try {
            resultOut.close();
          } catch (IOException e) {
            LOG.warn("Failed to close output file: ", e);
            return 1;
          }
        }
      }
    }

    return 0;
  }

  @VisibleForTesting
  void createPartitionsInBatches(Hive db, List<String> repairOutput,
      Set<CheckResult.PartitionResult> partsNotInMs, Table table, int batchSize, int decayingFactor, int maxRetries)
      throws Exception {
    String addMsgFormat = "Repair: Added partition to metastore "
        + table.getTableName() + ":%s";
    Set<CheckResult.PartitionResult> batchWork = new HashSet<>(partsNotInMs);
    new RetryUtilities.ExponentiallyDecayingBatchWork<Void>(batchSize, decayingFactor, maxRetries) {
      @Override
      public Void execute(int size) throws Exception {
        while (!batchWork.isEmpty()) {
          //get the current batch size
          int currentBatchSize = size;
          AddPartitionDesc apd =
              new AddPartitionDesc(table.getDbName(), table.getTableName(), true);
          //store the partitions temporarily until processed
          List<CheckResult.PartitionResult> lastBatch = new ArrayList<>(currentBatchSize);
          List<String> addMsgs = new ArrayList<>(currentBatchSize);
          //add the number of partitions given by the current batchsize
          for (CheckResult.PartitionResult part : batchWork) {
            if (currentBatchSize == 0) {
              break;
            }
            apd.addPartition(Warehouse.makeSpecFromName(part.getPartitionName()), null);
            lastBatch.add(part);
            addMsgs.add(String.format(addMsgFormat, part.getPartitionName()));
            currentBatchSize--;
          }
          db.createPartitions(apd);
          // if last batch is successful remove it from partsNotInMs
          batchWork.removeAll(lastBatch);
          repairOutput.addAll(addMsgs);
        }
        return null;
      }
    }.run();
  }

  /**
   * Write the result of msck to a writer.
   *
   * @param result
   *          The result we're going to write
   * @param msg
   *          Message to write.
   * @param out
   *          Writer to write to
   * @param wrote
   *          if any previous call wrote data
   * @return true if something was written
   * @throws IOException
   *           In case the writing fails
   */
  private boolean writeMsckResult(Set<? extends Object> result, String msg,
      Writer out, boolean wrote) throws IOException {

    if (!result.isEmpty()) {
      if (wrote) {
        out.write(terminator);
      }

      out.write(msg);
      for (Object entry : result) {
        out.write(separator);
        out.write(entry.toString());
      }
      return true;
    }

    return false;
  }

  /**
   * Write a list of partitions to a file.
   *
   * @param db
   *          The database in question.
   * @param showParts
   *          These are the partitions we're interested in.
   * @return Returns 0 when execution succeeds and above 0 if it fails.
   * @throws HiveException
   *           Throws this exception if an unexpected error occurs.
   */
  private int showPartitions(Hive db, ShowPartitionsDesc showParts) throws HiveException {
    // get the partitions for the table and populate the output
    String tabName = showParts.getTabName();
    Table tbl = null;
    List<String> parts = null;

    tbl = db.getTable(tabName);

    if (!tbl.isPartitioned()) {
      throw new HiveException(ErrorMsg.TABLE_NOT_PARTITIONED, tabName);
    }
    if (showParts.getPartSpec() != null) {
      parts = db.getPartitionNames(tbl.getDbName(),
          tbl.getTableName(), showParts.getPartSpec(), (short) -1);
    } else {
      parts = db.getPartitionNames(tbl.getDbName(), tbl.getTableName(), (short) -1);
    }

    // write the results in the file
    DataOutputStream outStream = getOutputStream(showParts.getResFile());
    try {
      formatter.showTablePartitions(outStream, parts);
    } catch (Exception e) {
      throw new HiveException(e, ErrorMsg.GENERIC_ERROR, "show partitions for table " + tabName);
    } finally {
      IOUtils.closeStream(outStream);
    }

    return 0;
  }

  private int showCreateDatabase(Hive db, ShowCreateDatabaseDesc showCreateDb) throws HiveException {
    DataOutputStream outStream = getOutputStream(showCreateDb.getResFile());
    try {
      String dbName = showCreateDb.getDatabaseName();
      return showCreateDatabase(db, outStream, dbName);
    } catch (Exception e) {
      throw new HiveException(e);
    } finally {
      IOUtils.closeStream(outStream);
    }
  }

  private int showCreateDatabase(Hive db, DataOutputStream outStream, String databaseName)
      throws Exception {
    Database database = db.getDatabase(databaseName);

    StringBuilder createDb_str = new StringBuilder();
    createDb_str.append("CREATE DATABASE `").append(database.getName()).append("`\n");
    if (database.getDescription() != null) {
      createDb_str.append("COMMENT\n  '");
      createDb_str.append(
          HiveStringUtils.escapeHiveCommand(database.getDescription())).append("'\n");
    }
    createDb_str.append("LOCATION\n  '");
    createDb_str.append(database.getLocationUri()).append("'\n");
    String propertiesToString = propertiesToString(database.getParameters(), null);
    if (!propertiesToString.isEmpty()) {
      createDb_str.append("WITH DBPROPERTIES (\n");
      createDb_str.append(propertiesToString).append(")\n");
    }

    outStream.write(createDb_str.toString().getBytes("UTF-8"));
    return 0;
  }

  /**
   * Write a statement of how to create a table to a file.
   *
   * @param db
   *          The database in question.
   * @param showCreateTbl
   *          This is the table we're interested in.
   * @return Returns 0 when execution succeeds and above 0 if it fails.
   * @throws HiveException
   *           Throws this exception if an unexpected error occurs.
   */
  private int showCreateTable(Hive db, ShowCreateTableDesc showCreateTbl) throws HiveException {
    // get the create table statement for the table and populate the output
    DataOutputStream outStream = getOutputStream(showCreateTbl.getResFile());
    try {
      String tableName = showCreateTbl.getTableName();
      return showCreateTable(db, outStream, tableName);
    } catch (Exception e) {
      throw new HiveException(e);
    } finally {
      IOUtils.closeStream(outStream);
    }
  }

  private int showCreateTable(Hive db, DataOutputStream outStream, String tableName)
      throws HiveException {
    final String EXTERNAL = "external";
    final String TEMPORARY = "temporary";
    final String LIST_COLUMNS = "columns";
    final String TBL_COMMENT = "tbl_comment";
    final String LIST_PARTITIONS = "partitions";
    final String SORT_BUCKET = "sort_bucket";
    final String SKEWED_INFO = "tbl_skewedinfo";
    final String ROW_FORMAT = "row_format";
    final String TBL_LOCATION = "tbl_location";
    final String TBL_PROPERTIES = "tbl_properties";
    boolean needsLocation = true;
    StringBuilder createTab_str = new StringBuilder();

    Table tbl = db.getTable(tableName, false);
    List<String> duplicateProps = new ArrayList<String>();
    try {
      needsLocation = doesTableNeedLocation(tbl);

      if (tbl.isView()) {
        String createTab_stmt = "CREATE VIEW `" + tableName + "` AS " +
            tbl.getViewExpandedText();
        outStream.write(createTab_stmt.getBytes(StandardCharsets.UTF_8));
        return 0;
      }

      createTab_str.append("CREATE <" + TEMPORARY + "><" + EXTERNAL + ">TABLE `");
      createTab_str.append(tableName + "`(\n");
      createTab_str.append("<" + LIST_COLUMNS + ">)\n");
      createTab_str.append("<" + TBL_COMMENT + ">\n");
      createTab_str.append("<" + LIST_PARTITIONS + ">\n");
      createTab_str.append("<" + SORT_BUCKET + ">\n");
      createTab_str.append("<" + SKEWED_INFO + ">\n");
      createTab_str.append("<" + ROW_FORMAT + ">\n");
      if (needsLocation) {
        createTab_str.append("LOCATION\n");
        createTab_str.append("<" + TBL_LOCATION + ">\n");
      }
      createTab_str.append("TBLPROPERTIES (\n");
      createTab_str.append("<" + TBL_PROPERTIES + ">)\n");
      ST createTab_stmt = new ST(createTab_str.toString());

      // For cases where the table is temporary
      String tbl_temp = "";
      if (tbl.isTemporary()) {
        duplicateProps.add("TEMPORARY");
        tbl_temp = "TEMPORARY ";
      }
      // For cases where the table is external
      String tbl_external = "";
      if (tbl.getTableType() == TableType.EXTERNAL_TABLE) {
        duplicateProps.add("EXTERNAL");
        tbl_external = "EXTERNAL ";
      }

      // Columns
      String tbl_columns = "";
      List<FieldSchema> cols = tbl.getCols();
      List<String> columns = new ArrayList<String>();
      for (FieldSchema col : cols) {
        String columnDesc = "  `" + col.getName() + "` " + col.getType();
        if (col.getComment() != null) {
          columnDesc = columnDesc + " COMMENT '"
              + HiveStringUtils.escapeHiveCommand(col.getComment()) + "'";
        }
        columns.add(columnDesc);
      }
      tbl_columns = StringUtils.join(columns, ", \n");

      // Table comment
      String tbl_comment = "";
      String tabComment = tbl.getProperty("comment");
      if (tabComment != null) {
        duplicateProps.add("comment");
        tbl_comment = "COMMENT '"
            + HiveStringUtils.escapeHiveCommand(tabComment) + "'";
      }

      // Partitions
      String tbl_partitions = "";
      List<FieldSchema> partKeys = tbl.getPartitionKeys();
      if (partKeys.size() > 0) {
        tbl_partitions += "PARTITIONED BY ( \n";
        List<String> partCols = new ArrayList<String>();
        for (FieldSchema partKey : partKeys) {
          String partColDesc = "  `" + partKey.getName() + "` " + partKey.getType();
          if (partKey.getComment() != null) {
            partColDesc = partColDesc + " COMMENT '"
                + HiveStringUtils.escapeHiveCommand(partKey.getComment()) + "'";
          }
          partCols.add(partColDesc);
        }
        tbl_partitions += StringUtils.join(partCols, ", \n");
        tbl_partitions += ")";
      }

      // Clusters (Buckets)
      String tbl_sort_bucket = "";
      List<String> buckCols = tbl.getBucketCols();
      if (buckCols.size() > 0) {
        duplicateProps.add("SORTBUCKETCOLSPREFIX");
        tbl_sort_bucket += "CLUSTERED BY ( \n  ";
        tbl_sort_bucket += StringUtils.join(buckCols, ", \n  ");
        tbl_sort_bucket += ") \n";
        List<Order> sortCols = tbl.getSortCols();
        if (sortCols.size() > 0) {
          tbl_sort_bucket += "SORTED BY ( \n";
          // Order
          List<String> sortKeys = new ArrayList<String>();
          for (Order sortCol : sortCols) {
            String sortKeyDesc = "  " + sortCol.getCol() + " ";
            if (sortCol.getOrder() == BaseSemanticAnalyzer.HIVE_COLUMN_ORDER_ASC) {
              sortKeyDesc = sortKeyDesc + "ASC";
            }
            else if (sortCol.getOrder() == BaseSemanticAnalyzer.HIVE_COLUMN_ORDER_DESC) {
              sortKeyDesc = sortKeyDesc + "DESC";
            }
            sortKeys.add(sortKeyDesc);
          }
          tbl_sort_bucket += StringUtils.join(sortKeys, ", \n");
          tbl_sort_bucket += ") \n";
        }
        tbl_sort_bucket += "INTO " + tbl.getNumBuckets() + " BUCKETS";
      }

      // Skewed Info
      StringBuilder tbl_skewedinfo = new StringBuilder();
      SkewedInfo skewedInfo = tbl.getSkewedInfo();
      if (skewedInfo != null && !skewedInfo.getSkewedColNames().isEmpty()) {
        tbl_skewedinfo.append("SKEWED BY (" + StringUtils.join(skewedInfo.getSkewedColNames(), ",") + ")\n");
        tbl_skewedinfo.append("  ON (");
        List<String> colValueList = new ArrayList<String>();
        for (List<String> colValues : skewedInfo.getSkewedColValues()) {
          colValueList.add("('" + StringUtils.join(colValues, "','") + "')");
        }
        tbl_skewedinfo.append(StringUtils.join(colValueList, ",") + ")");
        if (tbl.isStoredAsSubDirectories()) {
          tbl_skewedinfo.append("\n  STORED AS DIRECTORIES");
        }
      }

      // Row format (SerDe)
      StringBuilder tbl_row_format = new StringBuilder();
      StorageDescriptor sd = tbl.getTTable().getSd();
      SerDeInfo serdeInfo = sd.getSerdeInfo();
      Map<String, String> serdeParams = serdeInfo.getParameters();
      tbl_row_format.append("ROW FORMAT SERDE \n");
      tbl_row_format.append("  '"
          + HiveStringUtils.escapeHiveCommand(serdeInfo.getSerializationLib()) + "' \n");
      if (tbl.getStorageHandler() == null) {
        // If serialization.format property has the default value, it will not to be included in
        // SERDE properties
        if (MetaStoreUtils.DEFAULT_SERIALIZATION_FORMAT.equals(serdeParams.get(
            serdeConstants.SERIALIZATION_FORMAT))){
          serdeParams.remove(serdeConstants.SERIALIZATION_FORMAT);
        }
        if (!serdeParams.isEmpty()) {
          appendSerdeParams(tbl_row_format, serdeParams).append(" \n");
        }
        tbl_row_format.append("STORED AS INPUTFORMAT \n  '"
            + HiveStringUtils.escapeHiveCommand(sd.getInputFormat()) + "' \n");
        tbl_row_format.append("OUTPUTFORMAT \n  '"
            + HiveStringUtils.escapeHiveCommand(sd.getOutputFormat()) + "'");
      } else {
        duplicateProps.add(META_TABLE_STORAGE);
        tbl_row_format.append("STORED BY \n  '"
            + HiveStringUtils.escapeHiveCommand(tbl.getParameters().get(
            META_TABLE_STORAGE)) + "' \n");
        // SerDe Properties
        if (!serdeParams.isEmpty()) {
          appendSerdeParams(tbl_row_format, serdeInfo.getParameters());
        }
      }
      String tbl_location = "  '" + HiveStringUtils.escapeHiveCommand(sd.getLocation()) + "'";

      // Table properties
      duplicateProps.addAll(Arrays.asList(StatsSetupConst.TABLE_PARAMS_STATS_KEYS));
      String tbl_properties = propertiesToString(tbl.getParameters(), duplicateProps);

      createTab_stmt.add(TEMPORARY, tbl_temp);
      createTab_stmt.add(EXTERNAL, tbl_external);
      createTab_stmt.add(LIST_COLUMNS, tbl_columns);
      createTab_stmt.add(TBL_COMMENT, tbl_comment);
      createTab_stmt.add(LIST_PARTITIONS, tbl_partitions);
      createTab_stmt.add(SORT_BUCKET, tbl_sort_bucket);
      createTab_stmt.add(SKEWED_INFO, tbl_skewedinfo);
      createTab_stmt.add(ROW_FORMAT, tbl_row_format);
      // Table location should not be printed with hbase backed tables
      if (needsLocation) {
        createTab_stmt.add(TBL_LOCATION, tbl_location);
      }
      createTab_stmt.add(TBL_PROPERTIES, tbl_properties);

      outStream.write(createTab_stmt.render().getBytes(StandardCharsets.UTF_8));
    } catch (IOException e) {
      LOG.info("show create table: " + stringifyException(e));
      return 1;
    }

    return 0;
  }

  private String propertiesToString(Map<String, String> props, List<String> exclude) {
    String prop_string = "";
    if (!props.isEmpty()) {
      Map<String, String> properties = new TreeMap<String, String>(props);
      List<String> realProps = new ArrayList<String>();
      for (String key : properties.keySet()) {
        if (properties.get(key) != null && (exclude == null || !exclude.contains(key))) {
          realProps.add("  '" + key + "'='" +
              HiveStringUtils.escapeHiveCommand(properties.get(key)) + "'");
        }
      }
      prop_string += StringUtils.join(realProps, ", \n");
    }
    return prop_string;
  }

  private StringBuilder appendSerdeParams(StringBuilder builder, Map<String, String> serdeParam) {
    serdeParam = new TreeMap<String, String>(serdeParam);
    builder.append("WITH SERDEPROPERTIES ( \n");
    List<String> serdeCols = new ArrayList<String>();
    for (Entry<String, String> entry : serdeParam.entrySet()) {
      serdeCols.add("  '" + entry.getKey() + "'='"
          + HiveStringUtils.escapeHiveCommand(entry.getValue()) + "'");
    }
    builder.append(StringUtils.join(serdeCols, ", \n")).append(')');
    return builder;
  }

  /**
   * Write a list of indexes to a file.
   *
   * @param db
   *          The database in question.
   * @param showIndexes
   *          These are the indexes we're interested in.
   * @return Returns 0 when execution succeeds and above 0 if it fails.
   * @throws HiveException
   *           Throws this exception if an unexpected error occurs.
   */
  private int showIndexes(Hive db, ShowIndexesDesc showIndexes) throws HiveException {
    // get the indexes for the table and populate the output
    String tableName = showIndexes.getTableName();
    Table tbl = null;
    List<Index> indexes = null;

    tbl = db.getTable(tableName);

    indexes = db.getIndexes(tbl.getDbName(), tbl.getTableName(), (short) -1);

    // In case the query is served by HiveServer2, don't pad it with spaces,
    // as HiveServer2 output is consumed by JDBC/ODBC clients.
    boolean isOutputPadded = !SessionState.get().isHiveServerQuery();

    // write the results in the file
    DataOutputStream outStream = getOutputStream(showIndexes.getResFile());
    try {
      if (showIndexes.isFormatted()) {
        // column headers
        outStream.write(MetaDataFormatUtils.getIndexColumnsHeader().getBytes(StandardCharsets.UTF_8));
        outStream.write(terminator);
        outStream.write(terminator);
      }

      for (Index index : indexes)
      {
        outStream.write(MetaDataFormatUtils.getIndexInformation(index, isOutputPadded).getBytes(StandardCharsets.UTF_8));
      }
    } catch (FileNotFoundException e) {
      LOG.info("show indexes: " + stringifyException(e));
      throw new HiveException(e.toString());
    } catch (IOException e) {
      LOG.info("show indexes: " + stringifyException(e));
      throw new HiveException(e.toString());
    } catch (Exception e) {
      throw new HiveException(e.toString());
    } finally {
      IOUtils.closeStream(outStream);
    }

    return 0;
  }

  /**
   * Write a list of the available databases to a file.
   *
   * @param showDatabasesDesc
   *          These are the databases we're interested in.
   * @return Returns 0 when execution succeeds and above 0 if it fails.
   * @throws HiveException
   *           Throws this exception if an unexpected error occurs.
   */
  private int showDatabases(Hive db, ShowDatabasesDesc showDatabasesDesc) throws HiveException {
    // get the databases for the desired pattern - populate the output stream
    List<String> databases = null;
    if (showDatabasesDesc.getPattern() != null) {
      LOG.info("pattern: " + showDatabasesDesc.getPattern());
      databases = db.getDatabasesByPattern(showDatabasesDesc.getPattern());
    } else {
      databases = db.getAllDatabases();
    }
    LOG.info("results : " + databases.size());

    // write the results in the file
    DataOutputStream outStream = getOutputStream(showDatabasesDesc.getResFile());
    try {
      formatter.showDatabases(outStream, databases);
    } catch (Exception e) {
      throw new HiveException(e, ErrorMsg.GENERIC_ERROR, "show databases");
    } finally {
      IOUtils.closeStream(outStream);
    }
    return 0;
  }

  /**
   * Write a list of the tables/views in the database to a file.
   *
   * @param db
   *          The database in context.
   * @param showDesc
   *        A ShowTablesDesc for tables or views we're interested in.
   * @return Returns 0 when execution succeeds and above 0 if it fails.
   * @throws HiveException
   *           Throws this exception if an unexpected error occurs.
   */
  private int showTablesOrViews(Hive db, ShowTablesDesc showDesc) throws HiveException {
    // get the tables/views for the desired pattern - populate the output stream
    List<String> tablesOrViews = null;

    String dbName      = showDesc.getDbName();
    String pattern     = showDesc.getPattern(); // if null, all tables/views are returned
    String resultsFile = showDesc.getResFile();
    TableType type     = showDesc.getType(); // will be null for tables, VIRTUAL_VIEW for views

    if (!db.databaseExists(dbName)) {
      throw new HiveException(ErrorMsg.DATABASE_NOT_EXISTS, dbName);
    }

    LOG.debug("pattern: " + pattern);
    tablesOrViews = db.getTablesByType(dbName, pattern, type);
    LOG.debug("results : " + tablesOrViews.size());

    // write the results in the file
    DataOutputStream outStream = null;
    try {
      Path resFile = new Path(resultsFile);
      FileSystem fs = resFile.getFileSystem(conf);
      outStream = fs.create(resFile);

      SortedSet<String> sortedSet = new TreeSet<String>(tablesOrViews);
      formatter.showTables(outStream, sortedSet);
      outStream.close();
      outStream = null;
    } catch (Exception e) {
      throw new HiveException(e, ErrorMsg.GENERIC_ERROR, "in database" + dbName);
    } finally {
      IOUtils.closeStream(outStream);
    }
    return 0;
  }

  public int showColumns(Hive db, ShowColumnsDesc showCols)
      throws HiveException {

    Table table = db.getTable(showCols.getTableName());

    // write the results in the file
    DataOutputStream outStream = getOutputStream(showCols.getResFile());;
    try {
      List<FieldSchema> cols = table.getCols();
      cols.addAll(table.getPartCols());
      // In case the query is served by HiveServer2, don't pad it with spaces,
      // as HiveServer2 output is consumed by JDBC/ODBC clients.
      boolean isOutputPadded = !SessionState.get().isHiveServerQuery();
      outStream.writeBytes(MetaDataFormatUtils.getAllColumnsInformation(
          cols, false, isOutputPadded, null));
    } catch (IOException e) {
      throw new HiveException(e, ErrorMsg.GENERIC_ERROR);
    } finally {
      IOUtils.closeStream(outStream);
    }
    return 0;
  }

  /**
   * Write a list of the user defined functions to a file.
   * @param db
   *
   * @param showFuncs
   *          are the functions we're interested in.
   * @return Returns 0 when execution succeeds and above 0 if it fails.
   * @throws HiveException
   *           Throws this exception if an unexpected error occurs.
   */
  private int showFunctions(Hive db, ShowFunctionsDesc showFuncs) throws HiveException {
    // get the tables for the desired patten - populate the output stream
    Set<String> funcs = null;
    if (showFuncs.getPattern() != null) {
      LOG.info("pattern: " + showFuncs.getPattern());
      if (showFuncs.getIsLikePattern()) {
         funcs = FunctionRegistry.getFunctionNamesByLikePattern(showFuncs.getPattern());
      } else {
         console.printInfo("SHOW FUNCTIONS is deprecated, please use SHOW FUNCTIONS LIKE instead.");
         funcs = FunctionRegistry.getFunctionNames(showFuncs.getPattern());
      }
      LOG.info("results : " + funcs.size());
    } else {
      funcs = FunctionRegistry.getFunctionNames();
    }

    // write the results in the file
    DataOutputStream outStream = getOutputStream(showFuncs.getResFile());
    try {
      SortedSet<String> sortedFuncs = new TreeSet<String>(funcs);
      // To remove the primitive types
      sortedFuncs.removeAll(serdeConstants.PrimitiveTypes);
      Iterator<String> iterFuncs = sortedFuncs.iterator();

      while (iterFuncs.hasNext()) {
        // create a row per table name
        outStream.writeBytes(iterFuncs.next());
        outStream.write(terminator);
      }
    } catch (FileNotFoundException e) {
      LOG.warn("show function: " + stringifyException(e));
      return 1;
    } catch (IOException e) {
      LOG.warn("show function: " + stringifyException(e));
      return 1;
    } catch (Exception e) {
      throw new HiveException(e);
    } finally {
      IOUtils.closeStream(outStream);
    }
    return 0;
  }

  /**
   * Write a list of the current locks to a file.
   * @param db
   *
   * @param showLocks
   *          the locks we're interested in.
   * @return Returns 0 when execution succeeds and above 0 if it fails.
   * @throws HiveException
   *           Throws this exception if an unexpected error occurs.
   */
  private int showLocks(Hive db, ShowLocksDesc showLocks) throws HiveException {
    Context ctx = driverContext.getCtx();
    HiveTxnManager txnManager = ctx.getHiveTxnManager();
    HiveLockManager lockMgr = txnManager.getLockManager();

    if (txnManager.useNewShowLocksFormat()) return showLocksNewFormat(showLocks, lockMgr);

    boolean isExt = showLocks.isExt();
    if (lockMgr == null) {
      throw new HiveException("show Locks LockManager not specified");
    }

    // write the results in the file
    DataOutputStream outStream = getOutputStream(showLocks.getResFile());
    try {
      List<HiveLock> locks = null;

      if (showLocks.getTableName() == null) {
        // TODO should be doing security check here.  Users should not be
        // able to see each other's locks.
        locks = lockMgr.getLocks(false, isExt);
      }
      else {
        locks = lockMgr.getLocks(HiveLockObject.createFrom(db,
            showLocks.getTableName(), showLocks.getPartSpec()),
            true, isExt);
      }

      Collections.sort(locks, new Comparator<HiveLock>() {

        @Override
        public int compare(HiveLock o1, HiveLock o2) {
          int cmp = o1.getHiveLockObject().getName().compareTo(o2.getHiveLockObject().getName());
          if (cmp == 0) {
            if (o1.getHiveLockMode() == o2.getHiveLockMode()) {
              return cmp;
            }
            // EXCLUSIVE locks occur before SHARED locks
            if (o1.getHiveLockMode() == HiveLockMode.EXCLUSIVE) {
              return -1;
            }
            return +1;
          }
          return cmp;
        }

      });

      Iterator<HiveLock> locksIter = locks.iterator();

      while (locksIter.hasNext()) {
        HiveLock lock = locksIter.next();
        outStream.writeBytes(lock.getHiveLockObject().getDisplayName());
        outStream.write(separator);
        outStream.writeBytes(lock.getHiveLockMode().toString());
        if (isExt) {
          HiveLockObjectData lockData = lock.getHiveLockObject().getData();
          if (lockData != null) {
            outStream.write(terminator);
            outStream.writeBytes("LOCK_QUERYID:" + lockData.getQueryId());
            outStream.write(terminator);
            outStream.writeBytes("LOCK_TIME:" + lockData.getLockTime());
            outStream.write(terminator);
            outStream.writeBytes("LOCK_MODE:" + lockData.getLockMode());
            outStream.write(terminator);
            outStream.writeBytes("LOCK_QUERYSTRING:" + lockData.getQueryStr());
          }
        }
        outStream.write(terminator);
      }
    } catch (FileNotFoundException e) {
      LOG.warn("show function: " + stringifyException(e));
      return 1;
    } catch (IOException e) {
      LOG.warn("show function: " + stringifyException(e));
      return 1;
    } catch (Exception e) {
      throw new HiveException(e.toString(), e);
    } finally {
      IOUtils.closeStream(outStream);
    }
    return 0;
  }
  public static void dumpLockInfo(DataOutputStream os, ShowLocksResponse rsp) throws IOException {
    // Write a header
    os.writeBytes("Lock ID");
    os.write(separator);
    os.writeBytes("Database");
    os.write(separator);
    os.writeBytes("Table");
    os.write(separator);
    os.writeBytes("Partition");
    os.write(separator);
    os.writeBytes("State");
    os.write(separator);
    os.writeBytes("Blocked By");
    os.write(separator);
    os.writeBytes("Type");
    os.write(separator);
    os.writeBytes("Transaction ID");
    os.write(separator);
    os.writeBytes("Last Heartbeat");
    os.write(separator);
    os.writeBytes("Acquired At");
    os.write(separator);
    os.writeBytes("User");
    os.write(separator);
    os.writeBytes("Hostname");
    os.write(separator);
    os.writeBytes("Agent Info");
    os.write(terminator);

    List<ShowLocksResponseElement> locks = rsp.getLocks();
    if (locks != null) {
      for (ShowLocksResponseElement lock : locks) {
        if(lock.isSetLockIdInternal()) {
          os.writeBytes(Long.toString(lock.getLockid()) + "." + Long.toString(lock.getLockIdInternal()));
        }
        else {
          os.writeBytes(Long.toString(lock.getLockid()));
        }
        os.write(separator);
        os.writeBytes(lock.getDbname());
        os.write(separator);
        os.writeBytes((lock.getTablename() == null) ? "NULL" : lock.getTablename());
        os.write(separator);
        os.writeBytes((lock.getPartname() == null) ? "NULL" : lock.getPartname());
        os.write(separator);
        os.writeBytes(lock.getState().toString());
        os.write(separator);
        if(lock.isSetBlockedByExtId()) {//both "blockedby" are either there or not
          os.writeBytes(Long.toString(lock.getBlockedByExtId()) + "." + Long.toString(lock.getBlockedByIntId()));
        }
        else {
          os.writeBytes("            ");//12 chars - try to keep cols aligned
        }
        os.write(separator);
        os.writeBytes(lock.getType().toString());
        os.write(separator);
        os.writeBytes((lock.getTxnid() == 0) ? "NULL" : Long.toString(lock.getTxnid()));
        os.write(separator);
        os.writeBytes(Long.toString(lock.getLastheartbeat()));
        os.write(separator);
        os.writeBytes((lock.getAcquiredat() == 0) ? "NULL" : Long.toString(lock.getAcquiredat()));
        os.write(separator);
        os.writeBytes(lock.getUser());
        os.write(separator);
        os.writeBytes(lock.getHostname());
        os.write(separator);
        os.writeBytes(lock.getAgentInfo() == null ? "NULL" : lock.getAgentInfo());
        os.write(separator);
        os.write(terminator);
      }
    }
  }
  private int showLocksNewFormat(ShowLocksDesc showLocks, HiveLockManager lm)
      throws  HiveException {

    DbLockManager lockMgr;
    if (!(lm instanceof DbLockManager)) {
      throw new RuntimeException("New lock format only supported with db lock manager.");
    }
    lockMgr = (DbLockManager)lm;

    String dbName = showLocks.getDbName();
    String tblName = showLocks.getTableName();
    Map<String, String> partSpec = showLocks.getPartSpec();
    if (dbName == null && tblName != null) {
      dbName = SessionState.get().getCurrentDatabase();
    }

    ShowLocksRequest rqst = new ShowLocksRequest();
    rqst.setDbname(dbName);
    rqst.setTablename(tblName);
    if (partSpec != null) {
      List<String> keyList = new ArrayList<String>();
      List<String> valList = new ArrayList<String>();
      for (String partKey : partSpec.keySet()) {
        String partVal = partSpec.remove(partKey);
        keyList.add(partKey);
        valList.add(partVal);
      }
      String partName = FileUtils.makePartName(keyList, valList);
      rqst.setPartname(partName);
    }

    ShowLocksResponse rsp = lockMgr.getLocks(rqst);

    // write the results in the file
    DataOutputStream os = getOutputStream(showLocks.getResFile());
    try {
      dumpLockInfo(os, rsp);
    } catch (FileNotFoundException e) {
      LOG.warn("show function: " + stringifyException(e));
      return 1;
    } catch (IOException e) {
      LOG.warn("show function: " + stringifyException(e));
      return 1;
    } catch (Exception e) {
      throw new HiveException(e.toString());
    } finally {
      IOUtils.closeStream(os);
    }
    return 0;
  }

  private int showCompactions(Hive db, ShowCompactionsDesc desc) throws HiveException {
    // Call the metastore to get the status of all known compactions (completed get purged eventually)
    ShowCompactResponse rsp = db.showCompactions();

    // Write the results into the file
    final String noVal = " --- ";

    DataOutputStream os = getOutputStream(desc.getResFile());
    try {
      // Write a header
      os.writeBytes("Database");
      os.write(separator);
      os.writeBytes("Table");
      os.write(separator);
      os.writeBytes("Partition");
      os.write(separator);
      os.writeBytes("Type");
      os.write(separator);
      os.writeBytes("State");
      os.write(separator);
      os.writeBytes("Worker");
      os.write(separator);
      os.writeBytes("Start Time");
      os.write(separator);
      os.writeBytes("Duration(ms)");
      os.write(separator);
      os.writeBytes("HadoopJobId");
      os.write(terminator);

      if (rsp.getCompacts() != null) {
        for (ShowCompactResponseElement e : rsp.getCompacts()) {
          os.writeBytes(e.getDbname());
          os.write(separator);
          os.writeBytes(e.getTablename());
          os.write(separator);
          String part = e.getPartitionname();
          os.writeBytes(part == null ? noVal : part);
          os.write(separator);
          os.writeBytes(e.getType().toString());
          os.write(separator);
          os.writeBytes(e.getState());
          os.write(separator);
          String wid = e.getWorkerid();
          os.writeBytes(wid == null ? noVal : wid);
          os.write(separator);
          os.writeBytes(e.isSetStart() ? Long.toString(e.getStart()) : noVal);
          os.write(separator);
          os.writeBytes(e.isSetEndTime() ? Long.toString(e.getEndTime() - e.getStart()) : noVal);
          os.write(separator);
          os.writeBytes(e.isSetHadoopJobId() ?  e.getHadoopJobId() : noVal);
          os.write(terminator);
        }
      }
    } catch (IOException e) {
      LOG.warn("show compactions: " + stringifyException(e));
      return 1;
    } finally {
      IOUtils.closeStream(os);
    }
    return 0;
  }

  private int showTxns(Hive db, ShowTxnsDesc desc) throws HiveException {
    // Call the metastore to get the currently queued and running compactions.
    GetOpenTxnsInfoResponse rsp = db.showTransactions();

    // Write the results into the file
    DataOutputStream os = getOutputStream(desc.getResFile());
    try {
      // Write a header
      os.writeBytes("Transaction ID");
      os.write(separator);
      os.writeBytes("Transaction State");
      os.write(separator);
      os.writeBytes("Started Time");
      os.write(separator);
      os.writeBytes("Last Heartbeat Time");
      os.write(separator);
      os.writeBytes("User");
      os.write(separator);
      os.writeBytes("Hostname");
      os.write(terminator);

      for (TxnInfo txn : rsp.getOpen_txns()) {
        os.writeBytes(Long.toString(txn.getId()));
        os.write(separator);
        os.writeBytes(txn.getState().toString());
        os.write(separator);
        os.writeBytes(Long.toString(txn.getStartedTime()));
        os.write(separator);
        os.writeBytes(Long.toString(txn.getLastHeartbeatTime()));
        os.write(separator);
        os.writeBytes(txn.getUser());
        os.write(separator);
        os.writeBytes(txn.getHostname());
        os.write(terminator);
      }
    } catch (IOException e) {
      LOG.warn("show transactions: " + stringifyException(e));
      return 1;
    } finally {
      IOUtils.closeStream(os);
    }
    return 0;
  }

  private int abortTxns(Hive db, AbortTxnsDesc desc) throws HiveException {
    db.abortTransactions(desc.getTxnids());
    return 0;
  }

   /**
   * Lock the table/partition specified
   * @param db
   *
   * @param lockTbl
   *          the table/partition to be locked along with the mode
   * @return Returns 0 when execution succeeds and above 0 if it fails.
   * @throws HiveException
   *           Throws this exception if an unexpected error occurs.
   */
  private int lockTable(Hive db, LockTableDesc lockTbl) throws HiveException {
    Context ctx = driverContext.getCtx();
    HiveTxnManager txnManager = ctx.getHiveTxnManager();
    return txnManager.lockTable(db, lockTbl);
  }

  /**
   * Lock the database
   *
   * @param lockDb
   *          the database to be locked along with the mode
   * @return Returns 0 when execution succeeds and above 0 if it fails.
   * @throws HiveException
   *           Throws this exception if an unexpected error occurs.
   */
  private int lockDatabase(Hive db, LockDatabaseDesc lockDb) throws HiveException {
    Context ctx = driverContext.getCtx();
    HiveTxnManager txnManager = ctx.getHiveTxnManager();
    return txnManager.lockDatabase(db, lockDb);
  }

  /**
   * Unlock the database specified
   *
   * @param unlockDb
   *          the database to be unlocked
   * @return Returns 0 when execution succeeds and above 0 if it fails.
   * @throws HiveException
   *           Throws this exception if an unexpected error occurs.
   */
  private int unlockDatabase(Hive db, UnlockDatabaseDesc unlockDb) throws HiveException {
    Context ctx = driverContext.getCtx();
    HiveTxnManager txnManager = ctx.getHiveTxnManager();
    return txnManager.unlockDatabase(db, unlockDb);
  }

  /**
   * Unlock the table/partition specified
   * @param db
   *
   * @param unlockTbl
   *          the table/partition to be unlocked
   * @return Returns 0 when execution succeeds and above 0 if it fails.
   * @throws HiveException
   *           Throws this exception if an unexpected error occurs.
   */
  private int unlockTable(Hive db, UnlockTableDesc unlockTbl) throws HiveException {
    Context ctx = driverContext.getCtx();
    HiveTxnManager txnManager = ctx.getHiveTxnManager();
    return txnManager.unlockTable(db, unlockTbl);
  }

  /**
   * Shows a description of a function.
   * @param db
   *
   * @param descFunc
   *          is the function we are describing
   * @throws HiveException
   */
  private int describeFunction(Hive db, DescFunctionDesc descFunc) throws HiveException, SQLException {
    String funcName = descFunc.getName();

    // write the results in the file
    DataOutputStream outStream = getOutputStream(descFunc.getResFile());
    try {
      // get the function documentation
      Description desc = null;
      Class<?> funcClass = null;
      FunctionInfo functionInfo = FunctionRegistry.getFunctionInfo(funcName);
      if (functionInfo != null) {
        funcClass = functionInfo.getFunctionClass();
      }
      if (funcClass != null) {
        desc = AnnotationUtils.getAnnotation(funcClass, Description.class);
      }
      if (desc != null) {
        outStream.writeBytes(desc.value().replace("_FUNC_", funcName));
        if (descFunc.isExtended()) {
          Set<String> synonyms = FunctionRegistry.getFunctionSynonyms(funcName);
          if (synonyms.size() > 0) {
            outStream.writeBytes("\nSynonyms: " + join(synonyms, ", "));
          }
          if (desc.extended().length() > 0) {
            outStream.writeBytes("\n"
                + desc.extended().replace("_FUNC_", funcName));
          }
        }
      } else {
        if (funcClass != null) {
          outStream.writeBytes("There is no documentation for function '"
              + funcName + "'");
        } else {
          outStream.writeBytes("Function '" + funcName + "' does not exist.");
        }
      }

      outStream.write(terminator);
      if (descFunc.isExtended()) {
        if (funcClass != null) {
          outStream.writeBytes("Function class:" + funcClass.getName() + "\n");
        }
        if (functionInfo != null) {
          outStream.writeBytes("Function type:" + functionInfo.getFunctionType() + "\n");
          FunctionResource[] resources = functionInfo.getResources();
          if (resources != null) {
            for (FunctionResource resource : resources) {
              outStream.writeBytes("Resource:" + resource.getResourceURI() + "\n");
            }
          }
        }
      }
    } catch (FileNotFoundException e) {
      LOG.warn("describe function: " + stringifyException(e));
      return 1;
    } catch (IOException e) {
      LOG.warn("describe function: " + stringifyException(e));
      return 1;
    } catch (Exception e) {
      throw new HiveException(e);
    } finally {
      IOUtils.closeStream(outStream);
    }
    return 0;
  }

  private int descDatabase(Hive db, DescDatabaseDesc descDatabase) throws HiveException {
    DataOutputStream outStream = getOutputStream(descDatabase.getResFile());
    try {
      Database database = db.getDatabase(descDatabase.getDatabaseName());

      if (database == null) {
        throw new HiveException(ErrorMsg.DATABASE_NOT_EXISTS, descDatabase.getDatabaseName());
      }
      Map<String, String> params = null;
      if (descDatabase.isExt()) {
        params = database.getParameters();
      }

      // If this is a q-test, let's order the params map (lexicographically) by
      // key. This is to get consistent param ordering between Java7 and Java8.
      if (HiveConf.getBoolVar(conf, HiveConf.ConfVars.HIVE_IN_TEST) &&
          params != null) {
        params = new TreeMap<String, String>(params);
      }

      String location = database.getLocationUri();
      if (HiveConf.getBoolVar(conf, HiveConf.ConfVars.HIVE_IN_TEST)) {
        location = "location/in/test";
      }
      PrincipalType ownerType = database.getOwnerType();
      formatter.showDatabaseDescription(outStream, database.getName(),
          database.getDescription(), location,
          database.getOwnerName(), (null == ownerType) ? null : ownerType.name(), params);

    } catch (Exception e) {
      throw new HiveException(e, ErrorMsg.GENERIC_ERROR);
    } finally {
      IOUtils.closeStream(outStream);
    }
    return 0;
  }

  /**
   * Write the status of tables to a file.
   *
   * @param db
   *          The database in question.
   * @param showTblStatus
   *          tables we are interested in
   * @return Return 0 when execution succeeds and above 0 if it fails.
   */
  private int showTableStatus(Hive db, ShowTableStatusDesc showTblStatus) throws HiveException {
    // get the tables for the desired pattern - populate the output stream
    List<Table> tbls = new ArrayList<Table>();
    Map<String, String> part = showTblStatus.getPartSpec();
    Partition par = null;
    if (part != null) {
      Table tbl = db.getTable(showTblStatus.getDbName(), showTblStatus.getPattern());
      par = db.getPartition(tbl, part, false);
      if (par == null) {
        throw new HiveException("Partition " + part + " for table "
            + showTblStatus.getPattern() + " does not exist.");
      }
      tbls.add(tbl);
    } else {
      LOG.info("pattern: " + showTblStatus.getPattern());
      List<String> tblStr = db.getTablesForDb(showTblStatus.getDbName(),
          showTblStatus.getPattern());
      SortedSet<String> sortedTbls = new TreeSet<String>(tblStr);
      Iterator<String> iterTbls = sortedTbls.iterator();
      while (iterTbls.hasNext()) {
        // create a row per table name
        String tblName = iterTbls.next();
        Table tbl = db.getTable(showTblStatus.getDbName(), tblName);
        tbls.add(tbl);
      }
      LOG.info("results : " + tblStr.size());
    }

    // write the results in the file
    DataOutputStream outStream = getOutputStream(showTblStatus.getResFile());
    try {
      formatter.showTableStatus(outStream, db, conf, tbls, part, par);
    } catch (Exception e) {
      throw new HiveException(e, ErrorMsg.GENERIC_ERROR, "show table status");
    } finally {
      IOUtils.closeStream(outStream);
    }
    return 0;
  }

  /**
   * Write the properties of a table to a file.
   *
   * @param db
   *          The database in question.
   * @param showTblPrpt
   *          This is the table we're interested in.
   * @return Returns 0 when execution succeeds and above 0 if it fails.
   * @throws HiveException
   *           Throws this exception if an unexpected error occurs.
   */
  private int showTableProperties(Hive db, ShowTblPropertiesDesc showTblPrpt) throws HiveException {
    String tableName = showTblPrpt.getTableName();

    // show table properties - populate the output stream
    Table tbl = db.getTable(tableName, false);
    try {
      if (tbl == null) {
        String errMsg = "Table " + tableName + " does not exist";
        writeToFile(errMsg, showTblPrpt.getResFile());
        return 0;
      }

      LOG.info("DDLTask: show properties for " + tbl.getTableName());

      StringBuilder builder = new StringBuilder();
      String propertyName = showTblPrpt.getPropertyName();
      if (propertyName != null) {
        String propertyValue = tbl.getProperty(propertyName);
        if (propertyValue == null) {
          String errMsg = "Table " + tableName + " does not have property: " + propertyName;
          builder.append(errMsg);
        }
        else {
          builder.append(propertyValue);
        }
      }
      else {
        Map<String, String> properties = new TreeMap<String, String>(tbl.getParameters());
        for (Entry<String, String> entry : properties.entrySet()) {
          appendNonNull(builder, entry.getKey(), true);
          appendNonNull(builder, entry.getValue());
        }
      }

      LOG.info("DDLTask: written data for showing properties of " + tbl.getTableName());
      writeToFile(builder.toString(), showTblPrpt.getResFile());

    } catch (FileNotFoundException e) {
      LOG.info("show table properties: " + stringifyException(e));
      return 1;
    } catch (IOException e) {
      LOG.info("show table properties: " + stringifyException(e));
      return 1;
    } catch (Exception e) {
      throw new HiveException(e);
    }

    return 0;
  }

  private void writeToFile(String data, String file) throws IOException {
    Path resFile = new Path(file);
    FileSystem fs = resFile.getFileSystem(conf);
    FSDataOutputStream out = fs.create(resFile);
    try {
      if (data != null && !data.isEmpty()) {
        OutputStreamWriter writer = new OutputStreamWriter(out, "UTF-8");
        writer.write(data);
        writer.write((char) terminator);
        writer.flush();
      }
    } finally {
      IOUtils.closeStream(out);
    }
  }

  /**
   * Write the description of a table to a file.
   *
   * @param db
   *          The database in question.
   * @param descTbl
   *          This is the table we're interested in.
   * @return Returns 0 when execution succeeds and above 0 if it fails.
   * @throws HiveException
   *           Throws this exception if an unexpected error occurs.
   * @throws MetaException
   */
  private int describeTable(Hive db, DescTableDesc descTbl) throws HiveException, MetaException {
    String colPath = descTbl.getColumnPath();
    String tableName = descTbl.getTableName();

    // describe the table - populate the output stream
    Table tbl = db.getTable(tableName, false);
    if (tbl == null) {
      throw new HiveException(ErrorMsg.INVALID_TABLE, tableName);
    }
    Partition part = null;
    if (descTbl.getPartSpec() != null) {
      part = db.getPartition(tbl, descTbl.getPartSpec(), false);
      if (part == null) {
        throw new HiveException(ErrorMsg.INVALID_PARTITION,
            StringUtils.join(descTbl.getPartSpec().keySet(), ','), tableName);
      }
      tbl = part.getTable();
    }

    DataOutputStream outStream = getOutputStream(descTbl.getResFile());
    try {
      LOG.debug("DDLTask: got data for " + tbl.getTableName());

      List<FieldSchema> cols = null;
      List<ColumnStatisticsObj> colStats = null;

      Deserializer deserializer = tbl.getDeserializer(true);
      if (deserializer instanceof AbstractSerDe) {
        String errorMsgs = ((AbstractSerDe) deserializer).getConfigurationErrors();
        if (errorMsgs != null && !errorMsgs.isEmpty()) {
          throw new SQLException(errorMsgs);
        }
      }

      if (colPath.equals(tableName)) {
        cols = (part == null || tbl.getTableType() == TableType.VIRTUAL_VIEW) ?
            tbl.getCols() : part.getCols();

        if (!descTbl.isFormatted()) {
          cols.addAll(tbl.getPartCols());
        }

        if (tbl.isPartitioned() && part == null) {
          // No partitioned specified for partitioned table, lets fetch all.
          Map<String,String> tblProps = tbl.getParameters() == null ? new HashMap<String,String>() : tbl.getParameters();
          Map<String, Long> valueMap = new HashMap<>();
          Map<String, Boolean> stateMap = new HashMap<>();
          for (String stat : StatsSetupConst.supportedStats) {
            valueMap.put(stat, 0L);
            stateMap.put(stat, true);
          }
          PartitionIterable parts = new PartitionIterable(db, tbl, null, conf.getIntVar(HiveConf.ConfVars.METASTORE_BATCH_RETRIEVE_MAX));
          int numParts = 0;
          for (Partition partition : parts) {
            Map<String, String> props = partition.getParameters();
            Boolean state = StatsSetupConst.areBasicStatsUptoDate(props);
            for (String stat : StatsSetupConst.supportedStats) {
              stateMap.put(stat, stateMap.get(stat) && state);
              if (props != null && props.get(stat) != null) {
                valueMap.put(stat, valueMap.get(stat) + Long.parseLong(props.get(stat)));
              }
            }
            numParts++;
          }
          for (String stat : StatsSetupConst.supportedStats) {
            StatsSetupConst.setBasicStatsState(tblProps, Boolean.toString(stateMap.get(stat)));
            tblProps.put(stat, valueMap.get(stat).toString());
          }
          tblProps.put(StatsSetupConst.NUM_PARTITIONS, Integer.toString(numParts));
          tbl.setParameters(tblProps);
        }
      } else {
        if (descTbl.isFormatted()) {
          // when column name is specified in describe table DDL, colPath will
          // will be table_name.column_name
          String colName = colPath.split("\\.")[1];
          String[] dbTab = Utilities.getDbTableName(tableName);
          List<String> colNames = new ArrayList<String>();
          colNames.add(colName.toLowerCase());
          if (null == part) {
            if (tbl.isPartitioned()) {
              Map<String,String> tblProps = tbl.getParameters() == null ? new HashMap<String,String>() : tbl.getParameters();
              if (tbl.isPartitionKey(colNames.get(0))) {
                FieldSchema partCol = tbl.getPartColByName(colNames.get(0));
                cols = Collections.singletonList(partCol);
                PartitionIterable parts = new PartitionIterable(db, tbl, null, conf.getIntVar(HiveConf.ConfVars.METASTORE_BATCH_RETRIEVE_MAX));
                ColumnInfo ci = new ColumnInfo(partCol.getName(),TypeInfoUtils.getTypeInfoFromTypeString(partCol.getType()),null,false);
                ColStatistics cs = StatsUtils.getColStatsForPartCol(ci, parts, conf);
                ColumnStatisticsData data = new ColumnStatisticsData();
                ColStatistics.Range r = cs.getRange();
                StatObjectConverter.fillColumnStatisticsData(partCol.getType(), data, r == null ? null : r.minValue, r == null ? null : r.maxValue,
                    r == null ? null : r.minValue, r == null ? null : r.maxValue, r == null ? null : r.minValue.toString(), r == null ? null : r.maxValue.toString(),
                    cs.getNumNulls(), cs.getCountDistint(), cs.getAvgColLen(), cs.getAvgColLen(), cs.getNumTrues(), cs.getNumFalses());
                ColumnStatisticsObj cso = new ColumnStatisticsObj(partCol.getName(), partCol.getType(), data);
                colStats = Collections.singletonList(cso);
                StatsSetupConst.setColumnStatsState(tblProps, colNames);
              } else {
                cols = Hive.getFieldsFromDeserializer(colPath, deserializer);
                List<String> parts = db.getPartitionNames(dbTab[0].toLowerCase(), dbTab[1].toLowerCase(), (short) -1);
                AggrStats aggrStats = db.getAggrColStatsFor(dbTab[0].toLowerCase(), dbTab[1].toLowerCase(), colNames, parts);
                colStats = aggrStats.getColStats();
                if (parts.size() == aggrStats.getPartsFound()) {
                  StatsSetupConst.setColumnStatsState(tblProps, colNames);
                } else {
                  StatsSetupConst.removeColumnStatsState(tblProps, colNames);
                }
              }
              tbl.setParameters(tblProps);
            } else {
              cols = Hive.getFieldsFromDeserializer(colPath, deserializer);
              colStats = db.getTableColumnStatistics(dbTab[0].toLowerCase(), dbTab[1].toLowerCase(), colNames);
            }
          } else {
            List<String> partitions = new ArrayList<String>();
            partitions.add(part.getName());
            cols = Hive.getFieldsFromDeserializer(colPath, deserializer);
            colStats = db.getPartitionColumnStatistics(dbTab[0].toLowerCase(), dbTab[1].toLowerCase(), partitions, colNames).get(part.getName());
          }
        } else {
          cols = Hive.getFieldsFromDeserializer(colPath, deserializer);
        }
      }
      PrimaryKeyInfo pkInfo = null;
      ForeignKeyInfo fkInfo = null;
      if (descTbl.isExt() || descTbl.isFormatted()) {
        pkInfo = db.getPrimaryKeys(tbl.getDbName(), tbl.getTableName());
        fkInfo = db.getForeignKeys(tbl.getDbName(), tbl.getTableName());
      }
      fixDecimalColumnTypeName(cols);
      // In case the query is served by HiveServer2, don't pad it with spaces,
      // as HiveServer2 output is consumed by JDBC/ODBC clients.
      boolean isOutputPadded = !SessionState.get().isHiveServerQuery();
      formatter.describeTable(outStream, colPath, tableName, tbl, part,
          cols, descTbl.isFormatted(), descTbl.isExt(),
          descTbl.isPretty(), isOutputPadded, colStats, pkInfo, fkInfo);

      LOG.debug("DDLTask: written data for " + tbl.getTableName());

    } catch (SQLException e) {
      throw new HiveException(e, ErrorMsg.GENERIC_ERROR, tableName);
    } finally {
      IOUtils.closeStream(outStream);
    }

    return 0;
  }

  /**
   * Fix the type name of a column of type decimal w/o precision/scale specified. This makes
   * the describe table show "decimal(10,0)" instead of "decimal" even if the type stored
   * in metastore is "decimal", which is possible with previous hive.
   *
   * @param cols columns that to be fixed as such
   */
  private static void fixDecimalColumnTypeName(List<FieldSchema> cols) {
    for (FieldSchema col : cols) {
      if (serdeConstants.DECIMAL_TYPE_NAME.equals(col.getType())) {
        col.setType(DecimalTypeInfo.getQualifiedName(HiveDecimal.USER_DEFAULT_PRECISION,
            HiveDecimal.USER_DEFAULT_SCALE));
      }
    }
  }

  static String writeGrantInfo(List<HivePrivilegeInfo> privileges, boolean testMode) {
    if (privileges == null || privileges.isEmpty()) {
      return "";
    }
    StringBuilder builder = new StringBuilder();
    //sort the list to get sorted (deterministic) output (for ease of testing)
    Collections.sort(privileges, new Comparator<HivePrivilegeInfo>() {
      @Override
      public int compare(HivePrivilegeInfo o1, HivePrivilegeInfo o2) {
        int compare = o1.getObject().compareTo(o2.getObject());
        if (compare == 0) {
          compare = o1.getPrincipal().compareTo(o2.getPrincipal());
        }
        if (compare == 0) {
          compare = o1.getPrivilege().compareTo(o2.getPrivilege());
        }
        return compare;
      }
    });

    for (HivePrivilegeInfo privilege : privileges) {
      HivePrincipal principal = privilege.getPrincipal();
      HivePrivilegeObject resource = privilege.getObject();
      HivePrincipal grantor = privilege.getGrantorPrincipal();

      appendNonNull(builder, resource.getDbname(), true);
      appendNonNull(builder, resource.getObjectName());
      appendNonNull(builder, resource.getPartKeys());
      appendNonNull(builder, resource.getColumns());
      appendNonNull(builder, principal.getName());
      appendNonNull(builder, principal.getType());
      appendNonNull(builder, privilege.getPrivilege().getName());
      appendNonNull(builder, privilege.isGrantOption());
      appendNonNull(builder, testMode ? -1 : privilege.getGrantTime() * 1000L);
      appendNonNull(builder, grantor.getName());
    }
    return builder.toString();
  }

  static String writeRoleGrantsInfo(List<RolePrincipalGrant> roleGrants, boolean testMode) {
    if (roleGrants == null || roleGrants.isEmpty()) {
      return "";
    }
    StringBuilder builder = new StringBuilder();
    //sort the list to get sorted (deterministic) output (for ease of testing)
    Collections.sort(roleGrants);
    for (RolePrincipalGrant roleGrant : roleGrants) {
      appendNonNull(builder, roleGrant.getRoleName(), true);
      appendNonNull(builder, roleGrant.isGrantOption());
      appendNonNull(builder, testMode ? -1 : roleGrant.getGrantTime() * 1000L);
      appendNonNull(builder, roleGrant.getGrantorName());
    }
    return builder.toString();
  }

  static String writeRolesGrantedInfo(List<HiveRoleGrant> roles, boolean testMode) {
    if (roles == null || roles.isEmpty()) {
      return "";
    }
    StringBuilder builder = new StringBuilder();
    //sort the list to get sorted (deterministic) output (for ease of testing)
    Collections.sort(roles);
    for (HiveRoleGrant role : roles) {
      appendNonNull(builder, role.getRoleName(), true);
      appendNonNull(builder, role.isGrantOption());
      appendNonNull(builder, testMode ? -1 : role.getGrantTime() * 1000L);
      appendNonNull(builder, role.getGrantor());
    }
    return builder.toString();
  }

  static StringBuilder appendNonNull(StringBuilder builder, Object value) {
    return appendNonNull(builder, value, false);
  }

  static StringBuilder appendNonNull(StringBuilder builder, Object value, boolean firstColumn) {
    if (!firstColumn) {
      builder.append((char)separator);
    } else if (builder.length() > 0) {
      builder.append((char)terminator);
    }
    if (value != null) {
      builder.append(value);
    }
    return builder;
  }

  /**
   * Alter a given table.
   *
   * @param db
   *          The database in question.
   * @param alterTbl
   *          This is the table we're altering.
   * @return Returns 0 when execution succeeds and above 0 if it fails.
   * @throws HiveException
   *           Throws this exception if an unexpected error occurs.
   */
  private int alterTable(Hive db, AlterTableDesc alterTbl) throws HiveException {
    // alter the table
    Table tbl = db.getTable(alterTbl.getOldName());

    List<Partition> allPartitions = null;
    if (alterTbl.getPartSpec() != null) {
      Map<String, String> partSpec = alterTbl.getPartSpec();
      if (DDLSemanticAnalyzer.isFullSpec(tbl, partSpec)) {
        allPartitions = new ArrayList<Partition>();
        Partition part = db.getPartition(tbl, partSpec, false);
        if (part == null) {
          // User provided a fully specified partition spec but it doesn't exist, fail.
          throw new HiveException(ErrorMsg.INVALID_PARTITION,
                StringUtils.join(alterTbl.getPartSpec().keySet(), ',') + " for table " + alterTbl.getOldName());

        }
        allPartitions.add(part);
      } else {
        // DDLSemanticAnalyzer has already checked if partial partition specs are allowed,
        // thus we should not need to check it here.
        allPartitions = db.getPartitions(tbl, alterTbl.getPartSpec());
      }
    }

    // Don't change the table object returned by the metastore, as we'll mess with it's caches.
    Table oldTbl = tbl;
    tbl = oldTbl.copy();
    // Handle child tasks here. We could add them directly whereever we need,
    // but let's make it a little bit more explicit.
    if (allPartitions != null) {
      // Alter all partitions
      for (Partition part : allPartitions) {
        addChildTasks(alterTableOrSinglePartition(alterTbl, tbl, part));
      }
    } else {
      // Just alter the table
      addChildTasks(alterTableOrSinglePartition(alterTbl, tbl, null));
    }

    if (allPartitions == null) {
      updateModifiedParameters(tbl.getTTable().getParameters(), conf);
      tbl.checkValidity(conf);
    } else {
      for (Partition tmpPart: allPartitions) {
        updateModifiedParameters(tmpPart.getParameters(), conf);
      }
    }

    try {
      if (allPartitions == null) {
        db.alterTable(alterTbl.getOldName(), tbl, alterTbl.getIsCascade(), alterTbl.getEnvironmentContext());
      } else {
        db.alterPartitions(tbl.getTableName(), allPartitions, alterTbl.getEnvironmentContext());
      }
    } catch (InvalidOperationException e) {
      LOG.error("alter table: " + stringifyException(e));
      throw new HiveException(e, ErrorMsg.GENERIC_ERROR);
    }

    // This is kind of hacky - the read entity contains the old table, whereas
    // the write entity
    // contains the new table. This is needed for rename - both the old and the
    // new table names are
    // passed
    // Don't acquire locks for any of these, we have already asked for them in DDLSemanticAnalyzer.
    if (allPartitions != null ) {
      for (Partition tmpPart: allPartitions) {
        work.getInputs().add(new ReadEntity(tmpPart));
        addIfAbsentByName(new WriteEntity(tmpPart, WriteEntity.WriteType.DDL_NO_LOCK));
      }
    } else {
      work.getInputs().add(new ReadEntity(oldTbl));
      addIfAbsentByName(new WriteEntity(tbl, WriteEntity.WriteType.DDL_NO_LOCK));
    }
    return 0;
  }
  /**
   * There are many places where "duplicate" Read/WriteEnity objects are added.  The way this was
   * initially implemented, the duplicate just replaced the previous object.
   * (work.getOutputs() is a Set and WriteEntity#equals() relies on name)
   * This may be benign for ReadEntity and perhaps was benign for WriteEntity before WriteType was
   * added. Now that WriteEntity has a WriteType it replaces it with one with possibly different
   * {@link org.apache.hadoop.hive.ql.hooks.WriteEntity.WriteType}.  It's hard to imagine
   * how this is desirable.
   *
   * As of HIVE-14993, WriteEntity with different WriteType must be considered different.
   * So WriteEntity create in DDLTask cause extra output in golden files, but only because
   * DDLTask sets a different WriteType for the same Entity.
   *
   * In the spirit of bug-for-bug compatibility, this method ensures we only add new
   * WriteEntity if it's really new.
   *
   * @return {@code true} if item was added
   */
  static boolean addIfAbsentByName(WriteEntity newWriteEntity, Set<WriteEntity> outputs) {
    for(WriteEntity writeEntity : outputs) {
      if(writeEntity.getName().equalsIgnoreCase(newWriteEntity.getName())) {
        LOG.debug("Ignoring request to add " + newWriteEntity.toStringDetail() + " because " +
          writeEntity.toStringDetail() + " is present");
        return false;
      }
    }
    outputs.add(newWriteEntity);
    return true;
  }
  private boolean addIfAbsentByName(WriteEntity newWriteEntity) {
    return addIfAbsentByName(newWriteEntity, work.getOutputs());
  }

  private void addChildTasks(List<Task<?>> extraTasks) {
    if (extraTasks == null) return;
    for (Task<?> newTask : extraTasks) {
      addDependentTask(newTask);
    }
  }

  private boolean isSchemaEvolutionEnabled(Table tbl) {
    boolean isAcid = AcidUtils.isTablePropertyTransactional(tbl.getMetadata());
    if (isAcid || HiveConf.getBoolVar(conf, ConfVars.HIVE_SCHEMA_EVOLUTION)) {
      return true;
    }
    return false;
  }


  private static StorageDescriptor retrieveStorageDescriptor(Table tbl, Partition part) {
    return (part == null ? tbl.getTTable().getSd() : part.getTPartition().getSd());
  }

  private List<Task<?>> alterTableOrSinglePartition(
      AlterTableDesc alterTbl, Table tbl, Partition part) throws HiveException {
    EnvironmentContext environmentContext = alterTbl.getEnvironmentContext();
    if (environmentContext == null) {
      environmentContext = new EnvironmentContext();
      alterTbl.setEnvironmentContext(environmentContext);
    }
    // do not need update stats in alter table/partition operations
    if (environmentContext.getProperties() == null ||
        environmentContext.getProperties().get(StatsSetupConst.DO_NOT_UPDATE_STATS) == null) {
      environmentContext.putToProperties(StatsSetupConst.DO_NOT_UPDATE_STATS, StatsSetupConst.TRUE);
    }

    if (alterTbl.getOp() == AlterTableDesc.AlterTableTypes.RENAME) {
      tbl.setDbName(Utilities.getDatabaseName(alterTbl.getNewName()));
      tbl.setTableName(Utilities.getTableName(alterTbl.getNewName()));
    } else if (alterTbl.getOp() == AlterTableDesc.AlterTableTypes.ADDCOLS) {
      StorageDescriptor sd = retrieveStorageDescriptor(tbl, part);
      String serializationLib = sd.getSerdeInfo().getSerializationLib();
      AvroSerdeUtils.handleAlterTableForAvro(conf, serializationLib, tbl.getTTable().getParameters());
      List<FieldSchema> oldCols = (part == null
          ? tbl.getColsForMetastore() : part.getColsForMetastore());
      List<FieldSchema> newCols = alterTbl.getNewCols();
      if (serializationLib.equals(
          "org.apache.hadoop.hive.serde.thrift.columnsetSerDe")) {
        console
        .printInfo("Replacing columns for columnsetSerDe and changing to LazySimpleSerDe");
        sd.getSerdeInfo().setSerializationLib(LazySimpleSerDe.class.getName());
        sd.setCols(newCols);
      } else {
        // make sure the columns does not already exist
        Iterator<FieldSchema> iterNewCols = newCols.iterator();
        while (iterNewCols.hasNext()) {
          FieldSchema newCol = iterNewCols.next();
          String newColName = newCol.getName();
          Iterator<FieldSchema> iterOldCols = oldCols.iterator();
          while (iterOldCols.hasNext()) {
            String oldColName = iterOldCols.next().getName();
            if (oldColName.equalsIgnoreCase(newColName)) {
              throw new HiveException(ErrorMsg.DUPLICATE_COLUMN_NAMES, newColName);
            }
          }
          oldCols.add(newCol);
        }
        sd.setCols(oldCols);
      }
    } else if (alterTbl.getOp() == AlterTableDesc.AlterTableTypes.RENAMECOLUMN) {
      StorageDescriptor sd = retrieveStorageDescriptor(tbl, part);
      String serializationLib = sd.getSerdeInfo().getSerializationLib();
      AvroSerdeUtils.handleAlterTableForAvro(conf, serializationLib, tbl.getTTable().getParameters());
      List<FieldSchema> oldCols = (part == null
          ? tbl.getColsForMetastore() : part.getColsForMetastore());
      List<FieldSchema> newCols = new ArrayList<FieldSchema>();
      Iterator<FieldSchema> iterOldCols = oldCols.iterator();
      String oldName = alterTbl.getOldColName();
      String newName = alterTbl.getNewColName();
      String type = alterTbl.getNewColType();
      String comment = alterTbl.getNewColComment();
      boolean first = alterTbl.getFirst();
      String afterCol = alterTbl.getAfterCol();
      // if orc table, restrict reordering columns as it will break schema evolution
      boolean isOrcSchemaEvolution =
          sd.getInputFormat().equals(OrcInputFormat.class.getName()) &&
          isSchemaEvolutionEnabled(tbl);
      if (isOrcSchemaEvolution && (first || (afterCol != null && !afterCol.trim().isEmpty()))) {
        throw new HiveException(ErrorMsg.CANNOT_REORDER_COLUMNS, alterTbl.getOldName());
      }
      FieldSchema column = null;

      boolean found = false;
      int position = -1;
      if (first) {
        position = 0;
      }

      int i = 1;
      while (iterOldCols.hasNext()) {
        FieldSchema col = iterOldCols.next();
        String oldColName = col.getName();
        if (oldColName.equalsIgnoreCase(newName)
            && !oldColName.equalsIgnoreCase(oldName)) {
          throw new HiveException(ErrorMsg.DUPLICATE_COLUMN_NAMES, newName);
        } else if (oldColName.equalsIgnoreCase(oldName)) {
          col.setName(newName);
          if (type != null && !type.trim().equals("")) {
            col.setType(type);
          }
          if (comment != null) {
            col.setComment(comment);
          }
          found = true;
          if (first || (afterCol != null && !afterCol.trim().equals(""))) {
            column = col;
            continue;
          }
        }

        if (afterCol != null && !afterCol.trim().equals("")
            && oldColName.equalsIgnoreCase(afterCol)) {
          position = i;
        }

        i++;
        newCols.add(col);
      }

      // did not find the column
      if (!found) {
        throw new HiveException(ErrorMsg.INVALID_COLUMN, oldName);
      }
      // after column is not null, but we did not find it.
      if ((afterCol != null && !afterCol.trim().equals("")) && position < 0) {
        throw new HiveException(ErrorMsg.INVALID_COLUMN, afterCol);
      }

      if (position >= 0) {
        newCols.add(position, column);
      }

      sd.setCols(newCols);
    } else if (alterTbl.getOp() == AlterTableDesc.AlterTableTypes.REPLACECOLS) {
      StorageDescriptor sd = retrieveStorageDescriptor(tbl, part);
      // change SerDe to LazySimpleSerDe if it is columnsetSerDe
      String serializationLib = sd.getSerdeInfo().getSerializationLib();
      if (serializationLib.equals(
          "org.apache.hadoop.hive.serde.thrift.columnsetSerDe")) {
        console
        .printInfo("Replacing columns for columnsetSerDe and changing to LazySimpleSerDe");
        sd.getSerdeInfo().setSerializationLib(LazySimpleSerDe.class.getName());
      } else if (!serializationLib.equals(
          MetadataTypedColumnsetSerDe.class.getName())
          && !serializationLib.equals(LazySimpleSerDe.class.getName())
          && !serializationLib.equals(ColumnarSerDe.class.getName())
          && !serializationLib.equals(DynamicSerDe.class.getName())
          && !serializationLib.equals(ParquetHiveSerDe.class.getName())
          && !serializationLib.equals(OrcSerde.class.getName())) {
        throw new HiveException(ErrorMsg.CANNOT_REPLACE_COLUMNS, alterTbl.getOldName());
      }
      final boolean isOrcSchemaEvolution =
          serializationLib.equals(OrcSerde.class.getName()) &&
          isSchemaEvolutionEnabled(tbl);
      // adding columns and limited integer type promotion is supported for ORC schema evolution
      if (isOrcSchemaEvolution) {
        final List<FieldSchema> existingCols = sd.getCols();
        final List<FieldSchema> replaceCols = alterTbl.getNewCols();

        if (replaceCols.size() < existingCols.size()) {
          throw new HiveException(ErrorMsg.REPLACE_CANNOT_DROP_COLUMNS, alterTbl.getOldName());
        }
      }
      sd.setCols(alterTbl.getNewCols());
    } else if (alterTbl.getOp() == AlterTableDesc.AlterTableTypes.ADDPROPS) {
<<<<<<< HEAD
      return alterTableAddProps(alterTbl, tbl, part, environmentContext);
=======
      if (StatsSetupConst.USER.equals(environmentContext.getProperties()
              .get(StatsSetupConst.STATS_GENERATED))) {
        environmentContext.getProperties().remove(StatsSetupConst.DO_NOT_UPDATE_STATS);
      }
      if(alterTbl.getProps().containsKey(ParquetTableUtils.PARQUET_INT96_WRITE_ZONE_PROPERTY)) {
        NanoTimeUtils.validateTimeZone(
            alterTbl.getProps().get(ParquetTableUtils.PARQUET_INT96_WRITE_ZONE_PROPERTY));
      }
      if (part != null) {
        part.getTPartition().getParameters().putAll(alterTbl.getProps());
      } else {
        tbl.getTTable().getParameters().putAll(alterTbl.getProps());
      }
>>>>>>> 6e0c52e6
    } else if (alterTbl.getOp() == AlterTableDesc.AlterTableTypes.DROPPROPS) {
      return alterTableDropProps(alterTbl, tbl, part, environmentContext);
    } else if (alterTbl.getOp() == AlterTableDesc.AlterTableTypes.ADDSERDEPROPS) {
      StorageDescriptor sd = retrieveStorageDescriptor(tbl, part);
      sd.getSerdeInfo().getParameters().putAll(alterTbl.getProps());
    } else if (alterTbl.getOp() == AlterTableDesc.AlterTableTypes.ADDSERDE) {
      StorageDescriptor sd = retrieveStorageDescriptor(tbl, part);
      String serdeName = alterTbl.getSerdeName();
      String oldSerdeName = sd.getSerdeInfo().getSerializationLib();
      // if orc table, restrict changing the serde as it can break schema evolution
      if (isSchemaEvolutionEnabled(tbl) &&
          oldSerdeName.equalsIgnoreCase(OrcSerde.class.getName()) &&
          !serdeName.equalsIgnoreCase(OrcSerde.class.getName())) {
        throw new HiveException(ErrorMsg.CANNOT_CHANGE_SERDE, OrcSerde.class.getSimpleName(),
            alterTbl.getOldName());
      }
      sd.getSerdeInfo().setSerializationLib(serdeName);
      if ((alterTbl.getProps() != null) && (alterTbl.getProps().size() > 0)) {
        sd.getSerdeInfo().getParameters().putAll(alterTbl.getProps());
      }
      if (part != null) {
        // TODO: wtf? This doesn't do anything.
        part.getTPartition().getSd().setCols(part.getTPartition().getSd().getCols());
      } else {
        if (Table.shouldStoreFieldsInMetastore(conf, serdeName, tbl.getParameters())
            && !Table.hasMetastoreBasedSchema(conf, oldSerdeName)) {
          // If new SerDe needs to store fields in metastore, but the old serde doesn't, save
          // the fields so that new SerDe could operate. Note that this may fail if some fields
          // from old SerDe are too long to be stored in metastore, but there's nothing we can do.
          try {
            Deserializer oldSerde = MetaStoreUtils.getDeserializer(
                conf, tbl.getTTable(), false, oldSerdeName);
            tbl.setFields(Hive.getFieldsFromDeserializer(tbl.getTableName(), oldSerde));
          } catch (MetaException ex) {
            throw new HiveException(ex);
          }
        }
      }
    } else if (alterTbl.getOp() == AlterTableDesc.AlterTableTypes.ADDFILEFORMAT) {
      StorageDescriptor sd = retrieveStorageDescriptor(tbl, part);
      // if orc table, restrict changing the file format as it can break schema evolution
      if (isSchemaEvolutionEnabled(tbl) &&
          sd.getInputFormat().equals(OrcInputFormat.class.getName())
          && !alterTbl.getInputFormat().equals(OrcInputFormat.class.getName())) {
        throw new HiveException(ErrorMsg.CANNOT_CHANGE_FILEFORMAT, "ORC", alterTbl.getOldName());
      }
      sd.setInputFormat(alterTbl.getInputFormat());
      sd.setOutputFormat(alterTbl.getOutputFormat());
      if (alterTbl.getSerdeName() != null) {
        sd.getSerdeInfo().setSerializationLib(alterTbl.getSerdeName());
      }
    } else if (alterTbl.getOp() == AlterTableDesc.AlterTableTypes.ADDCLUSTERSORTCOLUMN) {
      StorageDescriptor sd = retrieveStorageDescriptor(tbl, part);
      // validate sort columns and bucket columns
      List<String> columns = Utilities.getColumnNamesFromFieldSchema(tbl
          .getCols());
      if (!alterTbl.isTurnOffSorting()) {
        Utilities.validateColumnNames(columns, alterTbl.getBucketColumns());
      }
      if (alterTbl.getSortColumns() != null) {
        Utilities.validateColumnNames(columns, Utilities
            .getColumnNamesFromSortCols(alterTbl.getSortColumns()));
      }

      if (alterTbl.isTurnOffSorting()) {
        sd.setSortCols(new ArrayList<Order>());
      } else if (alterTbl.getNumberBuckets() == -1) {
        // -1 buckets means to turn off bucketing
        sd.setBucketCols(new ArrayList<String>());
        sd.setNumBuckets(-1);
        sd.setSortCols(new ArrayList<Order>());
      } else {
        sd.setBucketCols(alterTbl.getBucketColumns());
        sd.setNumBuckets(alterTbl.getNumberBuckets());
        sd.setSortCols(alterTbl.getSortColumns());
      }
    } else if (alterTbl.getOp() == AlterTableDesc.AlterTableTypes.ALTERLOCATION) {
      StorageDescriptor sd = retrieveStorageDescriptor(tbl, part);
      String newLocation = alterTbl.getNewLocation();
      try {
        URI locUri = new URI(newLocation);
        if (!new Path(locUri).isAbsolute()) {
          throw new HiveException(ErrorMsg.BAD_LOCATION_VALUE, newLocation);
        }
        sd.setLocation(newLocation);
      } catch (URISyntaxException e) {
        throw new HiveException(e);
      }
      environmentContext.getProperties().remove(StatsSetupConst.DO_NOT_UPDATE_STATS);

    } else if (alterTbl.getOp() == AlterTableDesc.AlterTableTypes.ADDSKEWEDBY) {
      // Validation's been done at compile time. no validation is needed here.
      List<String> skewedColNames = null;
      List<List<String>> skewedValues = null;

      if (alterTbl.isTurnOffSkewed()) {
        // Convert skewed table to non-skewed table.
        skewedColNames = new ArrayList<String>();
        skewedValues = new ArrayList<List<String>>();
      } else {
        skewedColNames = alterTbl.getSkewedColNames();
        skewedValues = alterTbl.getSkewedColValues();
      }

      if ( null == tbl.getSkewedInfo()) {
        // Convert non-skewed table to skewed table.
        SkewedInfo skewedInfo = new SkewedInfo();
        skewedInfo.setSkewedColNames(skewedColNames);
        skewedInfo.setSkewedColValues(skewedValues);
        tbl.setSkewedInfo(skewedInfo);
      } else {
        tbl.setSkewedColNames(skewedColNames);
        tbl.setSkewedColValues(skewedValues);
      }

      tbl.setStoredAsSubDirectories(alterTbl.isStoredAsSubDirectories());
    } else if (alterTbl.getOp() == AlterTableDesc.AlterTableTypes.ALTERSKEWEDLOCATION) {
      // process location one-by-one
      Map<List<String>,String> locMaps = alterTbl.getSkewedLocations();
      Set<List<String>> keys = locMaps.keySet();
      for(List<String> key:keys){
        String newLocation = locMaps.get(key);
        try {
          URI locUri = new URI(newLocation);
          if (part != null) {
            List<String> slk = new ArrayList<String>(key);
            part.setSkewedValueLocationMap(slk, locUri.toString());
          } else {
            List<String> slk = new ArrayList<String>(key);
            tbl.setSkewedValueLocationMap(slk, locUri.toString());
          }
        } catch (URISyntaxException e) {
          throw new HiveException(e);
        }
      }

      environmentContext.getProperties().remove(StatsSetupConst.DO_NOT_UPDATE_STATS);
    } else if (alterTbl.getOp() == AlterTableTypes.ALTERBUCKETNUM) {
      if (part != null) {
        if (part.getBucketCount() == alterTbl.getNumberBuckets()) {
          return null;
        }
        part.setBucketCount(alterTbl.getNumberBuckets());
      } else {
        if (tbl.getNumBuckets() == alterTbl.getNumberBuckets()) {
          return null;
        }
        tbl.setNumBuckets(alterTbl.getNumberBuckets());
      }
    } else {
      throw new HiveException(ErrorMsg.UNSUPPORTED_ALTER_TBL_OP, alterTbl.getOp().toString());
    }

    return null;
  }

  private List<Task<?>> alterTableDropProps(AlterTableDesc alterTbl, Table tbl,
      Partition part, EnvironmentContext environmentContext) throws HiveException {
    if (StatsSetupConst.USER.equals(environmentContext.getProperties()
        .get(StatsSetupConst.STATS_GENERATED))) {
      // drop a stats parameter, which triggers recompute stats update automatically
      environmentContext.getProperties().remove(StatsSetupConst.DO_NOT_UPDATE_STATS);
    }

    List<Task<?>> result = null;
    if (part == null) {
      Set<String> removedSet = alterTbl.getProps().keySet();
      boolean isFromMmTable = MetaStoreUtils.isInsertOnlyTable(tbl.getParameters()),
          isRemoved = MetaStoreUtils.isRemovedInsertOnlyTable(removedSet);
      if (isFromMmTable && isRemoved) {
        result = generateRemoveMmTasks(tbl);
      }
    }
    Iterator<String> keyItr = alterTbl.getProps().keySet().iterator();
    while (keyItr.hasNext()) {
      if (part != null) {
        part.getTPartition().getParameters().remove(keyItr.next());
      } else {
        tbl.getTTable().getParameters().remove(keyItr.next());
      }
    }
    return result;
  }

  private List<Task<?>> generateRemoveMmTasks(Table tbl) throws HiveException {
    // To avoid confusion from nested MM directories when table is converted back and forth, we
    // want to rename mm_ dirs to remove the prefix; however, given the unpredictable nested
    // directory handling in Hive/MR, we will instead move all the files into the root directory.
    // We will also delete any directories that are not committed. 
    // Note that this relies on locks. Note also that we only do the renames AFTER the metastore
    // operation commits. Deleting uncommitted things is safe, but moving stuff before we convert
    // could cause data loss.
    List<Path> allMmDirs = new ArrayList<>();
    if (tbl.isStoredAsSubDirectories()) {
      // TODO: support this? we only bail because it's a PITA and hardly anyone seems to care.
      throw new HiveException("Converting list bucketed tables stored as subdirectories "
          + " to and from MM is not supported");
    }
    List<String> bucketCols = tbl.getBucketCols();
    if (bucketCols != null && !bucketCols.isEmpty()
        && HiveConf.getBoolVar(conf, ConfVars.HIVE_STRICT_CHECKS_BUCKETING)) {
      throw new HiveException("Converting bucketed tables from MM is not supported by default; "
          + "copying files from multiple MM directories may potentially break the buckets. You "
          + "can set " + ConfVars.HIVE_STRICT_CHECKS_BUCKETING.varname
          + " to false for this query if you want to force the conversion.");
    }
    Hive db = getHive();
    String value = conf.get(ValidTxnList.VALID_TXNS_KEY);
    ValidTxnList validTxnList = value == null ? new ValidReadTxnList() : new ValidReadTxnList(value);
    if (tbl.getPartitionKeys().size() > 0) {
      PartitionIterable parts = new PartitionIterable(db, tbl, null,
          HiveConf.getIntVar(conf, ConfVars.METASTORE_BATCH_RETRIEVE_MAX));
      Iterator<Partition> partIter = parts.iterator();
      while (partIter.hasNext()) {
        Partition part = partIter.next();
        checkMmLb(part);
        handleRemoveMm(part.getDataLocation(), validTxnList, allMmDirs);
      }
    } else {
      checkMmLb(tbl);
      handleRemoveMm(tbl.getDataLocation(), validTxnList, allMmDirs);
    }
    List<Path> targetPaths = new ArrayList<>(allMmDirs.size());
    List<String> targetPrefix = new ArrayList<>(allMmDirs.size());
    int prefixLen = JavaUtils.DELTA_PREFIX.length();
    for (int i = 0; i < allMmDirs.size(); ++i) {
      Path src = allMmDirs.get(i);
      Path tgt = src.getParent();
      String prefix = src.getName().substring(prefixLen + 1) + "_";
      Utilities.LOG14535.info("Will move " + src + " to " + tgt + " (prefix " + prefix + ")");
      targetPaths.add(tgt);
      targetPrefix.add(prefix);
    }
    // Don't set inputs and outputs - the locks have already been taken so it's pointless.
    MoveWork mw = new MoveWork(null, null, null, null, false);
    mw.setMultiFilesDesc(new LoadMultiFilesDesc(
        allMmDirs, targetPaths, targetPrefix, true, null, null));
    return Lists.<Task<?>>newArrayList(TaskFactory.get(mw, conf));
  }

  private void checkMmLb(Table tbl) throws HiveException {
    if (!tbl.isStoredAsSubDirectories()) return;
    // TODO: support this?
    throw new HiveException("Converting list bucketed tables stored as subdirectories "
        + " to and from MM is not supported");
  }

  private void checkMmLb(Partition part) throws HiveException {
    if (!part.isStoredAsSubDirectories()) return;
    // TODO: support this?
    throw new HiveException("Converting list bucketed tables stored as subdirectories "
        + " to and from MM is not supported. Please create a table in the desired format.");
  }

  private void handleRemoveMm(
      Path path, ValidTxnList validTxnList, List<Path> result) throws HiveException {
    // Note: doesn't take LB into account; that is not presently supported here (throws above).
    try {
      FileSystem fs = path.getFileSystem(conf);
      for (FileStatus file : fs.listStatus(path)) {
        Path childPath = file.getPath();
        if (!file.isDirectory()) {
          ensureDelete(fs, childPath, "a non-directory file");
          continue;
        }
        Long writeId = JavaUtils.extractTxnId(childPath);
        if (writeId == null) {
          ensureDelete(fs, childPath, "an unknown directory");
        } else if (!validTxnList.isTxnValid(writeId)) {
          // Assume no concurrent active writes - we rely on locks here. We could check and fail.
          ensureDelete(fs, childPath, "an uncommitted directory");
        } else {
          result.add(childPath);
        }
      }
    } catch (IOException ex) {
      throw new HiveException(ex);
    }
  }

  private static void ensureDelete(FileSystem fs, Path path, String what) throws IOException {
    Utilities.LOG14535.info("Deleting " + what + " " + path);
    try {
      if (!fs.delete(path, true)) throw new IOException("delete returned false");
    } catch (Exception ex) {
      String error = "Couldn't delete " + path + "; cannot remove MM setting from the table";
      LOG.error(error, ex);
      throw (ex instanceof IOException) ? (IOException)ex : new IOException(ex);
    }
  }

  private List<Task<?>> generateAddMmTasks(Table tbl) throws HiveException {
    // We will move all the files in the table/partition directories into the first MM
    // directory, then commit the first write ID.
    List<Path> srcs = new ArrayList<>(), tgts = new ArrayList<>();
    long mmWriteId = 0;
    try {
      HiveTxnManager txnManager = SessionState.get().getTxnMgr();
      mmWriteId = txnManager.openTxn(new Context(conf), conf.getUser());
      txnManager.commitTxn();
    } catch (Exception e) {
      String errorMessage = "FAILED: Error in acquiring locks: " + e.getMessage();
      console.printError(errorMessage, "\n"
          + org.apache.hadoop.util.StringUtils.stringifyException(e));
    }
    int stmtId = 0;
    String mmDir = AcidUtils.deltaSubdir(mmWriteId, mmWriteId, stmtId);
    Hive db = getHive();
    if (tbl.getPartitionKeys().size() > 0) {
      PartitionIterable parts = new PartitionIterable(db, tbl, null,
          HiveConf.getIntVar(conf, ConfVars.METASTORE_BATCH_RETRIEVE_MAX));
      Iterator<Partition> partIter = parts.iterator();
      while (partIter.hasNext()) {
        Partition part = partIter.next();
        checkMmLb(part);
        Path src = part.getDataLocation(), tgt = new Path(src, mmDir);
        srcs.add(src);
        tgts.add(tgt);
        Utilities.LOG14535.info("Will move " + src + " to " + tgt);
      }
    } else {
      checkMmLb(tbl);
      Path src = tbl.getDataLocation(), tgt = new Path(src, mmDir);
      srcs.add(src);
      tgts.add(tgt);
      Utilities.LOG14535.info("Will move " + src + " to " + tgt);
    }
    // Don't set inputs and outputs - the locks have already been taken so it's pointless.
    MoveWork mw = new MoveWork(null, null, null, null, false);
    mw.setMultiFilesDesc(new LoadMultiFilesDesc(srcs, tgts, true, null, null));
    ImportCommitWork icw = new ImportCommitWork(tbl.getDbName(), tbl.getTableName(), mmWriteId, stmtId);
    Task<?> mv = TaskFactory.get(mw, conf), ic = TaskFactory.get(icw, conf);
    mv.addDependentTask(ic);
    return Lists.<Task<?>>newArrayList(mv);
  }

  private List<Task<?>> alterTableAddProps(AlterTableDesc alterTbl, Table tbl,
      Partition part, EnvironmentContext environmentContext) throws HiveException {
    if (StatsSetupConst.USER.equals(environmentContext.getProperties()
        .get(StatsSetupConst.STATS_GENERATED))) {
      environmentContext.getProperties().remove(StatsSetupConst.DO_NOT_UPDATE_STATS);
    }
    List<Task<?>> result = null;
    if (part != null) {
      part.getTPartition().getParameters().putAll(alterTbl.getProps());
    } else {
      boolean isFromMmTable = MetaStoreUtils.isInsertOnlyTable(tbl.getParameters());
      Boolean isToMmTable = MetaStoreUtils.isToInsertOnlyTable(alterTbl.getProps());
      if (isToMmTable != null) {
        if (!isFromMmTable && isToMmTable) {
          result = generateAddMmTasks(tbl);
        } else if (isFromMmTable && !isToMmTable) {
          result = generateRemoveMmTasks(tbl);
        }
      }
      tbl.getTTable().getParameters().putAll(alterTbl.getProps());
    }
    return result;
  }

   private int dropConstraint(Hive db, AlterTableDesc alterTbl)
    throws SemanticException, HiveException {
     try {
      db.dropConstraint(Utilities.getDatabaseName(alterTbl.getOldName()),
        Utilities.getTableName(alterTbl.getOldName()),
          alterTbl.getConstraintName());
      } catch (NoSuchObjectException e) {
        throw new HiveException(e);
      }
     return 0;
   }

   private int addConstraint(Hive db, AlterTableDesc alterTbl)
    throws SemanticException, HiveException {
    try {
    // This is either an alter table add foreign key or add primary key command.
    if (!alterTbl.getForeignKeyCols().isEmpty()) {
       db.addForeignKey(alterTbl.getForeignKeyCols());
     } else if (!alterTbl.getPrimaryKeyCols().isEmpty()) {
       db.addPrimaryKey(alterTbl.getPrimaryKeyCols());
     }
    } catch (NoSuchObjectException e) {
      throw new HiveException(e);
    }
    return 0;
  }

   /**
   * Drop a given table or some partitions. DropTableDesc is currently used for both.
   *
   * @param db
   *          The database in question.
   * @param dropTbl
   *          This is the table we're dropping.
   * @throws HiveException
   *           Throws this exception if an unexpected error occurs.
   */
  private void dropTableOrPartitions(Hive db, DropTableDesc dropTbl) throws HiveException {
    // We need to fetch the table before it is dropped so that it can be passed to
    // post-execution hook
    Table tbl = null;
    try {
      tbl = db.getTable(dropTbl.getTableName());
    } catch (InvalidTableException e) {
      // drop table is idempotent
    }

    if (dropTbl.getPartSpecs() == null) {
      dropTable(db, tbl, dropTbl);
    } else {
      dropPartitions(db, tbl, dropTbl);
    }
  }

  private void dropPartitions(Hive db, Table tbl, DropTableDesc dropTbl) throws HiveException {

    ReplicationSpec replicationSpec = dropTbl.getReplicationSpec();
    if (replicationSpec.isInReplicationScope()){
      /**
       * ALTER TABLE DROP PARTITION ... FOR REPLICATION(x) behaves as a DROP PARTITION IF OLDER THAN x
       *
       * So, we check each partition that matches our DropTableDesc.getPartSpecs(), and drop it only
       * if it's older than the event that spawned this replicated request to drop partition
       */
      // TODO: Current implementation of replication will result in DROP_PARTITION under replication
      // scope being called per-partition instead of multiple partitions. However, to be robust, we
      // must still handle the case of multiple partitions in case this assumption changes in the
      // future. However, if this assumption changes, we will not be very performant if we fetch
      // each partition one-by-one, and then decide on inspection whether or not this is a candidate
      // for dropping. Thus, we need a way to push this filter (replicationSpec.allowEventReplacementInto)
      // to the  metastore to allow it to do drop a partition or not, depending on a Predicate on the
      // parameter key values.
      for (DropTableDesc.PartSpec partSpec : dropTbl.getPartSpecs()){
        try {
          for (Partition p : Iterables.filter(
              db.getPartitionsByFilter(tbl, partSpec.getPartSpec().getExprString()),
              replicationSpec.allowEventReplacementInto())){
            db.dropPartition(tbl.getDbName(),tbl.getTableName(),p.getValues(),true);
          }
        } catch (NoSuchObjectException e){
          // ignore NSOE because that means there's nothing to drop.
        } catch (Exception e) {
          throw new HiveException(e.getMessage(), e);
        }
      }
      return;
    }

    // ifExists is currently verified in DDLSemanticAnalyzer
    List<Partition> droppedParts
        = db.dropPartitions(dropTbl.getTableName(),
                            dropTbl.getPartSpecs(),
                            PartitionDropOptions.instance()
                                                .deleteData(true)
                                                .ifExists(true)
                                                .purgeData(dropTbl.getIfPurge()));
    for (Partition partition : droppedParts) {
      console.printInfo("Dropped the partition " + partition.getName());
      // We have already locked the table, don't lock the partitions.
      addIfAbsentByName(new WriteEntity(partition, WriteEntity.WriteType.DDL_NO_LOCK));
    };
  }

  private void dropTable(Hive db, Table tbl, DropTableDesc dropTbl) throws HiveException {
    // This is a true DROP TABLE
    if (tbl != null) {
      if (tbl.isView()) {
        if (!dropTbl.getExpectView()) {
          if (dropTbl.getIfExists()) {
            return;
          }
          if (dropTbl.getExpectMaterializedView()) {
            throw new HiveException("Cannot drop a view with DROP MATERIALIZED VIEW");
          } else {
            throw new HiveException("Cannot drop a view with DROP TABLE");
          }
        }
      } else if (tbl.isMaterializedView()) {
        if (!dropTbl.getExpectMaterializedView()) {
          if (dropTbl.getIfExists()) {
            return;
          }
          if (dropTbl.getExpectView()) {
            throw new HiveException("Cannot drop a materialized view with DROP VIEW");
          } else {
            throw new HiveException("Cannot drop a materialized view with DROP TABLE");
          }
        }
      } else {
        if (dropTbl.getExpectView()) {
          if (dropTbl.getIfExists()) {
            return;
          }
          throw new HiveException(
              "Cannot drop a base table with DROP VIEW");
        } else if (dropTbl.getExpectMaterializedView()) {
          if (dropTbl.getIfExists()) {
            return;
          }
          throw new HiveException(
              "Cannot drop a base table with DROP MATERIALIZED VIEW");
        }
      }
    }

    ReplicationSpec replicationSpec = dropTbl.getReplicationSpec();
    if ((tbl!= null) && replicationSpec.isInReplicationScope()){
      /**
       * DROP TABLE FOR REPLICATION behaves differently from DROP TABLE IF EXISTS - it more closely
       * matches a DROP TABLE IF OLDER THAN(x) semantic.
       *
       * Ideally, commands executed under the scope of replication need to be idempotent and resilient
       * to repeats. What can happen, sometimes, is that a drone processing a replication task can
       * have been abandoned for not returning in time, but still execute its task after a while,
       * which should not result in it mucking up data that has been impressed later on. So, for eg.,
       * if we create partition P1, followed by droppping it, followed by creating it yet again,
       * the replication of that drop should not drop the newer partition if it runs after the destination
       * object is already in the newer state.
       *
       * Thus, we check the replicationSpec.allowEventReplacementInto to determine whether or not we can
       * drop the object in question(will return false if object is newer than the event, true if not)
       *
       * In addition, since DROP TABLE FOR REPLICATION can result in a table not being dropped, while DROP
       * TABLE will always drop the table, and the included partitions, DROP TABLE FOR REPLICATION must
       * do one more thing - if it does not drop the table because the table is in a newer state, it must
       * drop the partitions inside it that are older than this event. To wit, DROP TABLE FOR REPL
       * acts like a recursive DROP TABLE IF OLDER.
       */
      if (!replicationSpec.allowEventReplacementInto(tbl)){
        // Drop occured as part of replicating a drop, but the destination
        // table was newer than the event being replicated. Ignore, but drop
        // any partitions inside that are older.
        if (tbl.isPartitioned()){

          PartitionIterable partitions = new PartitionIterable(db,tbl,null,conf.getIntVar(
              HiveConf.ConfVars.METASTORE_BATCH_RETRIEVE_MAX));

          for (Partition p : Iterables.filter(partitions, replicationSpec.allowEventReplacementInto())){
            db.dropPartition(tbl.getDbName(),tbl.getTableName(),p.getValues(),true);
          }
        }
        return; // table is newer, leave it be.
      }
    }

    // drop the table
    db.dropTable(dropTbl.getTableName(), dropTbl.getIfPurge());
    if (tbl != null) {
      // Remove from cache if it is a materialized view
      if (tbl.isMaterializedView()) {
        HiveMaterializedViewsRegistry.get().dropMaterializedView(tbl);
      }
      // We have already locked the table in DDLSemanticAnalyzer, don't do it again here
      addIfAbsentByName(new WriteEntity(tbl, WriteEntity.WriteType.DDL_NO_LOCK));
    }
  }

  /**
   * Update last_modified_by and last_modified_time parameters in parameter map.
   *
   * @param params
   *          Parameters.
   * @param conf
   *          HiveConf of session
   */
  private boolean updateModifiedParameters(Map<String, String> params, HiveConf conf) throws HiveException {
    String user = null;
    user = SessionState.getUserFromAuthenticator();
    params.put("last_modified_by", user);
    params.put("last_modified_time", Long.toString(System.currentTimeMillis() / 1000));
    return true;
  }

  private void validateSerDe(String serdeName) throws HiveException {
    validateSerDe(serdeName, conf);
  }

  /**
   * Check if the given serde is valid.
   */
  public static void validateSerDe(String serdeName, HiveConf conf) throws HiveException {
    try {

      Deserializer d = ReflectionUtil.newInstance(conf.getClassByName(serdeName).
          asSubclass(Deserializer.class), conf);
      if (d != null) {
        LOG.debug("Found class for " + serdeName);
      }
    } catch (Exception e) {
      throw new HiveException("Cannot validate serde: " + serdeName, e);
    }
  }

  /**
   * Create a Database
   * @param db
   * @param crtDb
   * @return Always returns 0
   * @throws HiveException
   */
  private int createDatabase(Hive db, CreateDatabaseDesc crtDb)
      throws HiveException {
    Database database = new Database();
    database.setName(crtDb.getName());
    database.setDescription(crtDb.getComment());
    database.setLocationUri(crtDb.getLocationUri());
    database.setParameters(crtDb.getDatabaseProperties());
    database.setOwnerName(SessionState.getUserFromAuthenticator());
    database.setOwnerType(PrincipalType.USER);
    try {
      if (!Utilities.isDefaultNameNode(conf)) {
        makeLocationQualified(database);
      }
      db.createDatabase(database, crtDb.getIfNotExists());
    }
    catch (AlreadyExistsException ex) {
      //it would be better if AlreadyExistsException had an errorCode field....
      throw new HiveException(ex, ErrorMsg.DATABSAE_ALREADY_EXISTS, crtDb.getName());
    }
    return 0;
  }

  /**
   * Drop a Database
   * @param db
   * @param dropDb
   * @return Always returns 0
   * @throws HiveException
   */
  private int dropDatabase(Hive db, DropDatabaseDesc dropDb)
      throws HiveException {
    try {
      String dbName = dropDb.getDatabaseName();
      db.dropDatabase(dbName, true, dropDb.getIfExists(), dropDb.isCasdade());
      // Unregister the functions as well
      if (dropDb.isCasdade()) {
        FunctionRegistry.unregisterPermanentFunctions(dbName);
      }
    }
    catch (NoSuchObjectException ex) {
      throw new HiveException(ex, ErrorMsg.DATABASE_NOT_EXISTS, dropDb.getDatabaseName());
    }
    return 0;
  }

  /**
   * Switch to a different Database
   * @param db
   * @param switchDb
   * @return Always returns 0
   * @throws HiveException
   */
  private int switchDatabase(Hive db, SwitchDatabaseDesc switchDb)
      throws HiveException {
    String dbName = switchDb.getDatabaseName();
    if (!db.databaseExists(dbName)) {
      throw new HiveException(ErrorMsg.DATABASE_NOT_EXISTS, dbName);
    }
    SessionState.get().setCurrentDatabase(dbName);

    // set database specific parameters
    Database database = db.getDatabase(dbName);
    assert(database != null);
    Map<String, String> dbParams = database.getParameters();
    if (dbParams != null) {
      for (HiveConf.ConfVars var: HiveConf.dbVars) {
        String newValue = dbParams.get(var.varname);
        if (newValue != null) {
          LOG.info("Changing " + var.varname +
              " from " + conf.getVar(var) + " to " + newValue);
          conf.setVar(var, newValue);
        }
      }
    }

    return 0;
  }

  /**
   * Create a new table.
   *
   * @param db
   *          The database in question.
   * @param crtTbl
   *          This is the table we're creating.
   * @return Returns 0 when execution succeeds and above 0 if it fails.
   * @throws HiveException
   *           Throws this exception if an unexpected error occurs.
   */
  private int createTable(Hive db, CreateTableDesc crtTbl) throws HiveException {
    // create the table
    Table tbl = crtTbl.toTable(conf);
    List<SQLPrimaryKey> primaryKeys = crtTbl.getPrimaryKeys();
    List<SQLForeignKey> foreignKeys = crtTbl.getForeignKeys();
    LOG.info("creating table " + tbl.getDbName() + "." + tbl.getTableName() + " on " +
            tbl.getDataLocation());

    if (crtTbl.getReplicationSpec().isInReplicationScope() && (!crtTbl.getReplaceMode())){
      // if this is a replication spec, then replace-mode semantics might apply.
      // if we're already asking for a table replacement, then we can skip this check.
      // however, otherwise, if in replication scope, and we've not been explicitly asked
      // to replace, we should check if the object we're looking at exists, and if so,
      // trigger replace-mode semantics.
      Table existingTable = db.getTable(tbl.getDbName(), tbl.getTableName(), false);
      if (existingTable != null){
        if (!crtTbl.getReplicationSpec().allowEventReplacementInto(existingTable)){
          return 0; // no replacement, the existing table state is newer than our update.
        } else {
          crtTbl.setReplaceMode(true); // we replace existing table.
        }
      }
    }

    // If HIVE_PARQUET_INT96_DEFAULT_UTC_WRITE_ZONE is set to True, then set new Parquet tables timezone
    // to UTC by default (only if the table property is not set)
    if (ParquetHiveSerDe.isParquetTable(tbl)) {
      SessionState ss = SessionState.get();
      String parquetTimezone = tbl.getProperty(ParquetTableUtils.PARQUET_INT96_WRITE_ZONE_PROPERTY);
      if (parquetTimezone == null || parquetTimezone.isEmpty()) {
        if (ss.getConf().getBoolVar(ConfVars.HIVE_PARQUET_INT96_DEFAULT_UTC_WRITE_ZONE)) {
          tbl.setProperty(ParquetTableUtils.PARQUET_INT96_WRITE_ZONE_PROPERTY, ParquetTableUtils.PARQUET_INT96_NO_ADJUSTMENT_ZONE);
        }
      } else {
        NanoTimeUtils.validateTimeZone(parquetTimezone);
      }
    }

    // create the table
    if (crtTbl.getReplaceMode()) {
      // replace-mode creates are really alters using CreateTableDesc.
      try {
        db.alterTable(tbl.getDbName()+"."+tbl.getTableName(),tbl,null);
      } catch (InvalidOperationException e) {
        throw new HiveException("Unable to alter table. " + e.getMessage(), e);
      }
    } else {
      if ((foreignKeys != null && foreignKeys.size() > 0 ) ||
          (primaryKeys != null && primaryKeys.size() > 0)) {
        db.createTable(tbl, crtTbl.getIfNotExists(), primaryKeys, foreignKeys);
      } else {
        db.createTable(tbl, crtTbl.getIfNotExists());
      }
      Long mmWriteId = crtTbl.getInitialMmWriteId();
      if (crtTbl.isCTAS() || mmWriteId != null) {
        Table createdTable = db.getTable(tbl.getDbName(), tbl.getTableName());
        if (crtTbl.isCTAS()) {
          DataContainer dc = new DataContainer(createdTable.getTTable());
          SessionState.get().getLineageState().setLineage(
                  createdTable.getPath(), dc, createdTable.getCols()
          );
        }
      }
    }
    addIfAbsentByName(new WriteEntity(tbl, WriteEntity.WriteType.DDL_NO_LOCK));
    return 0;
  }


  /**
   * Create a new table like an existing table.
   *
   * @param db
   *          The database in question.
   * @param crtTbl
   *          This is the table we're creating.
   * @return Returns 0 when execution succeeds and above 0 if it fails.
   * @throws HiveException
   *           Throws this exception if an unexpected error occurs.
   */
  private int createTableLike(Hive db, CreateTableLikeDesc crtTbl) throws Exception {
    // Get the existing table
    Table oldtbl = db.getTable(crtTbl.getLikeTableName());
    Table tbl;
    if (oldtbl.getTableType() == TableType.VIRTUAL_VIEW ||
        oldtbl.getTableType() == TableType.MATERIALIZED_VIEW) {
      String targetTableName = crtTbl.getTableName();
      tbl=db.newTable(targetTableName);

      if (crtTbl.getTblProps() != null) {
        tbl.getTTable().getParameters().putAll(crtTbl.getTblProps());
      }

      tbl.setTableType(TableType.MANAGED_TABLE);

      if (crtTbl.isExternal()) {
        tbl.setProperty("EXTERNAL", "TRUE");
        tbl.setTableType(TableType.EXTERNAL_TABLE);
      }

      tbl.setFields(oldtbl.getCols());
      tbl.setPartCols(oldtbl.getPartCols());

      if (crtTbl.getDefaultSerName() == null) {
        LOG.info("Default to LazySimpleSerDe for table " + crtTbl.getTableName());
        tbl.setSerializationLib(org.apache.hadoop.hive.serde2.lazy.LazySimpleSerDe.class.getName());
      } else {
        // let's validate that the serde exists
        validateSerDe(crtTbl.getDefaultSerName());
        tbl.setSerializationLib(crtTbl.getDefaultSerName());
      }

      if (crtTbl.getDefaultSerdeProps() != null) {
        Iterator<Entry<String, String>> iter = crtTbl.getDefaultSerdeProps().entrySet()
            .iterator();
        while (iter.hasNext()) {
          Entry<String, String> m = iter.next();
          tbl.setSerdeParam(m.getKey(), m.getValue());
        }
      }

      tbl.setInputFormatClass(crtTbl.getDefaultInputFormat());
      tbl.setOutputFormatClass(crtTbl.getDefaultOutputFormat());

      tbl.getTTable().getSd().setInputFormat(
          tbl.getInputFormatClass().getName());
      tbl.getTTable().getSd().setOutputFormat(
          tbl.getOutputFormatClass().getName());
    } else {
      tbl=oldtbl;

      // find out database name and table name of target table
      String targetTableName = crtTbl.getTableName();
      String[] names = Utilities.getDbTableName(targetTableName);

      tbl.setDbName(names[0]);
      tbl.setTableName(names[1]);

      // using old table object, hence reset the owner to current user for new table.
      tbl.setOwner(SessionState.getUserFromAuthenticator());

      if (crtTbl.getLocation() != null) {
        tbl.setDataLocation(new Path(crtTbl.getLocation()));
      } else {
        tbl.unsetDataLocation();
      }

      Class<? extends Deserializer> serdeClass = oldtbl.getDeserializerClass();

      Map<String, String> params = tbl.getParameters();
      // We should copy only those table parameters that are specified in the config.
      SerDeSpec spec = AnnotationUtils.getAnnotation(serdeClass, SerDeSpec.class);
      String paramsStr = HiveConf.getVar(conf, HiveConf.ConfVars.DDL_CTL_PARAMETERS_WHITELIST);

      Set<String> retainer = new HashSet<String>();
      // for non-native table, property storage_handler should be retained
      retainer.add(META_TABLE_STORAGE);
      if (spec != null && spec.schemaProps() != null) {
        retainer.addAll(Arrays.asList(spec.schemaProps()));
      }
      if (paramsStr != null) {
        retainer.addAll(Arrays.asList(paramsStr.split(",")));
      }

      // Retain Parquet INT96 write zone property to keep Parquet timezone bugfixes.
      if (params.get(ParquetTableUtils.PARQUET_INT96_WRITE_ZONE_PROPERTY) != null) {
        retainer.add(ParquetTableUtils.PARQUET_INT96_WRITE_ZONE_PROPERTY);
      }

      if (!retainer.isEmpty()) {
        params.keySet().retainAll(retainer);
      } else {
        params.clear();
      }

      if (crtTbl.getTblProps() != null) {
        params.putAll(crtTbl.getTblProps());
      }

      if (crtTbl.isUserStorageFormat()) {
        tbl.setInputFormatClass(crtTbl.getDefaultInputFormat());
        tbl.setOutputFormatClass(crtTbl.getDefaultOutputFormat());
        tbl.getTTable().getSd().setInputFormat(
        tbl.getInputFormatClass().getName());
        tbl.getTTable().getSd().setOutputFormat(
        tbl.getOutputFormatClass().getName());
        if (crtTbl.getDefaultSerName() == null) {
          LOG.info("Default to LazySimpleSerDe for like table " + crtTbl.getTableName());
          tbl.setSerializationLib(org.apache.hadoop.hive.serde2.lazy.LazySimpleSerDe.class.getName());
        } else {
          // let's validate that the serde exists
          validateSerDe(crtTbl.getDefaultSerName());
          tbl.setSerializationLib(crtTbl.getDefaultSerName());
        }
      }

      tbl.getTTable().setTemporary(crtTbl.isTemporary());

      if (crtTbl.isExternal()) {
        tbl.setProperty("EXTERNAL", "TRUE");
        tbl.setTableType(TableType.EXTERNAL_TABLE);
      } else {
        tbl.getParameters().remove("EXTERNAL");
      }
    }

    if (!Utilities.isDefaultNameNode(conf)) {
      // If location is specified - ensure that it is a full qualified name
      makeLocationQualified(tbl.getDbName(), tbl.getTTable().getSd(), tbl.getTableName(), conf);
    }

    if (crtTbl.getLocation() == null && !tbl.isPartitioned()
        && conf.getBoolVar(HiveConf.ConfVars.HIVESTATSAUTOGATHER)) {
      StatsSetupConst.setBasicStatsStateForCreateTable(tbl.getTTable().getParameters(),
          StatsSetupConst.TRUE);
    }

    // create the table
    db.createTable(tbl, crtTbl.getIfNotExists());
    addIfAbsentByName(new WriteEntity(tbl, WriteEntity.WriteType.DDL_NO_LOCK));
    return 0;
  }

  /**
   * Create a new view.
   *
   * @param db
   *          The database in question.
   * @param crtView
   *          This is the view we're creating.
   * @return Returns 0 when execution succeeds and above 0 if it fails.
   * @throws HiveException
   *           Throws this exception if an unexpected error occurs.
   */
  private int createView(Hive db, CreateViewDesc crtView) throws HiveException {
    Table oldview = db.getTable(crtView.getViewName(), false);
    if (crtView.getOrReplace() && oldview != null) {
      if (!crtView.isMaterialized()) {
        // replace existing view
        // remove the existing partition columns from the field schema
        oldview.setViewOriginalText(crtView.getViewOriginalText());
        oldview.setViewExpandedText(crtView.getViewExpandedText());
        oldview.setFields(crtView.getSchema());
        if (crtView.getComment() != null) {
          oldview.setProperty("comment", crtView.getComment());
        }
        if (crtView.getTblProps() != null) {
          oldview.getTTable().getParameters().putAll(crtView.getTblProps());
        }
        oldview.setPartCols(crtView.getPartCols());
        if (crtView.getInputFormat() != null) {
          oldview.setInputFormatClass(crtView.getInputFormat());
        }
        if (crtView.getOutputFormat() != null) {
          oldview.setOutputFormatClass(crtView.getOutputFormat());
        }
        oldview.checkValidity(null);
        try {
          db.alterTable(crtView.getViewName(), oldview, null);
        } catch (InvalidOperationException e) {
          throw new HiveException(e);
        }
        addIfAbsentByName(new WriteEntity(oldview, WriteEntity.WriteType.DDL_NO_LOCK));
      } else {
        // This is a replace, so we need an exclusive lock
        addIfAbsentByName(new WriteEntity(oldview, WriteEntity.WriteType.DDL_EXCLUSIVE));
      }
    } else {
      // create new view
      Table tbl = db.newTable(crtView.getViewName());
      tbl.setViewOriginalText(crtView.getViewOriginalText());
      if (crtView.isMaterialized()) {
        tbl.setRewriteEnabled(crtView.isRewriteEnabled());
        tbl.setTableType(TableType.MATERIALIZED_VIEW);
      } else {
        tbl.setViewExpandedText(crtView.getViewExpandedText());
        tbl.setTableType(TableType.VIRTUAL_VIEW);
      }
      tbl.setSerializationLib(null);
      tbl.clearSerDeInfo();
      tbl.setFields(crtView.getSchema());
      if (crtView.getComment() != null) {
        tbl.setProperty("comment", crtView.getComment());
      }
      if (crtView.getTblProps() != null) {
        tbl.getTTable().getParameters().putAll(crtView.getTblProps());
      }

      if (crtView.getPartCols() != null) {
        tbl.setPartCols(crtView.getPartCols());
      }

      if (crtView.getInputFormat() != null) {
        tbl.setInputFormatClass(crtView.getInputFormat());
      }

      if (crtView.getOutputFormat() != null) {
        tbl.setOutputFormatClass(crtView.getOutputFormat());
      }

      if (crtView.isMaterialized()) {
        if (crtView.getLocation() != null) {
          tbl.setDataLocation(new Path(crtView.getLocation()));
        }
        // Short circuit the checks that the input format is valid, this is configured for all
        // materialized views and doesn't change so we don't need to check it constantly.
        tbl.getSd().setInputFormat(crtView.getInputFormat());
        tbl.getSd().setOutputFormat(crtView.getOutputFormat());
        tbl.getSd().setSerdeInfo(new SerDeInfo(crtView.getSerde(), crtView.getSerde(),
                crtView.getSerdeProps()));
      }

      db.createTable(tbl, crtView.getIfNotExists());
      // Add to cache if it is a materialized view
      if (tbl.isMaterializedView()) {
        HiveMaterializedViewsRegistry.get().addMaterializedView(tbl);
      }
      addIfAbsentByName(new WriteEntity(tbl, WriteEntity.WriteType.DDL_NO_LOCK));

      //set lineage info
      DataContainer dc = new DataContainer(tbl.getTTable());
      SessionState.get().getLineageState().setLineage(new Path(crtView.getViewName()), dc, tbl.getCols());
    }
    return 0;
  }

  private int truncateTable(Hive db, TruncateTableDesc truncateTableDesc) throws HiveException {

    if (truncateTableDesc.getColumnIndexes() != null) {
      ColumnTruncateWork truncateWork = new ColumnTruncateWork(
          truncateTableDesc.getColumnIndexes(), truncateTableDesc.getInputDir(),
          truncateTableDesc.getOutputDir());
      truncateWork.setListBucketingCtx(truncateTableDesc.getLbCtx());
      truncateWork.setMapperCannotSpanPartns(true);
      DriverContext driverCxt = new DriverContext();
      ColumnTruncateTask taskExec = new ColumnTruncateTask();
      taskExec.initialize(queryState, null, driverCxt, null);
      taskExec.setWork(truncateWork);
      taskExec.setQueryPlan(this.getQueryPlan());
      subtask = taskExec;
      int ret = taskExec.execute(driverCxt);
      if (subtask.getException() != null) {
        setException(subtask.getException());
      }
      return ret;
    }

    String tableName = truncateTableDesc.getTableName();
    Map<String, String> partSpec = truncateTableDesc.getPartSpec();

    try {
      db.truncateTable(tableName, partSpec);
    } catch (Exception e) {
      throw new HiveException(e, ErrorMsg.GENERIC_ERROR);
    }
    return 0;
  }

  private int exchangeTablePartition(Hive db,
      AlterTableExchangePartition exchangePartition) throws HiveException {
    Map<String, String> partitionSpecs = exchangePartition.getPartitionSpecs();
    Table destTable = exchangePartition.getDestinationTable();
    Table sourceTable = exchangePartition.getSourceTable();
    List<Partition> partitions =
        db.exchangeTablePartitions(partitionSpecs, sourceTable.getDbName(),
        sourceTable.getTableName(),destTable.getDbName(),
        destTable.getTableName());

    for(Partition partition : partitions) {
      // Reuse the partition specs from dest partition since they should be the same
      work.getInputs().add(new ReadEntity(new Partition(sourceTable, partition.getSpec(), null)));

      addIfAbsentByName(new WriteEntity(new Partition(sourceTable, partition.getSpec(), null),
          WriteEntity.WriteType.DELETE));

      addIfAbsentByName(new WriteEntity(new Partition(destTable, partition.getSpec(), null),
          WriteEntity.WriteType.INSERT));
    }

    return 0;
  }

  @Override
  public StageType getType() {
    return StageType.DDL;
  }

  @Override
  public String getName() {
    return "DDL";
  }

   /**
   * Make location in specified sd qualified.
   *
   * @param databaseName
   *          Database name.
   * @param sd
   *          Storage descriptor.
   * @param name
   *          Object name.
   */
  public static void makeLocationQualified(String databaseName, StorageDescriptor sd,
      String name, HiveConf conf) throws HiveException {
    Path path = null;
    if (!sd.isSetLocation())
    {
      // Location is not set, leave it as-is if this is not a default DB
      if (databaseName.equalsIgnoreCase(MetaStoreUtils.DEFAULT_DATABASE_NAME))
      {
        // Default database name path is always ignored, use METASTOREWAREHOUSE and object name
        // instead
        path = new Path(HiveConf.getVar(conf, HiveConf.ConfVars.METASTOREWAREHOUSE), MetaStoreUtils.encodeTableName(name.toLowerCase()));
      }
    }
    else
    {
      path = new Path(sd.getLocation());
    }

    if (path != null)
    {
      sd.setLocation(Utilities.getQualifiedPath(conf, path));
    }
  }

   /**
   * Make qualified location for an index .
   *
   * @param crtIndex
   *          Create index descriptor.
   * @param name
   *          Object name.
   */
  private void makeLocationQualified(CreateIndexDesc crtIndex, String name) throws HiveException
  {
    Path path = null;
    if (crtIndex.getLocation() == null) {
      // Location is not set, leave it as-is if index doesn't belong to default DB
      // Currently all indexes are created in current DB only
      if (Utilities.getDatabaseName(name).equalsIgnoreCase(MetaStoreUtils.DEFAULT_DATABASE_NAME)) {
        // Default database name path is always ignored, use METASTOREWAREHOUSE and object name
        // instead
        String warehouse = HiveConf.getVar(conf, ConfVars.METASTOREWAREHOUSE);
        String tableName = Utilities.getTableName(name);
        path = new Path(warehouse, tableName.toLowerCase());
      }
    }
    else {
      path = new Path(crtIndex.getLocation());
    }

    if (path != null) {
      crtIndex.setLocation(Utilities.getQualifiedPath(conf, path));
    }
  }

   /**
   * Make qualified location for a database .
   *
   * @param database
   *          Database.
   */
  public static final String DATABASE_PATH_SUFFIX = ".db";
  private void makeLocationQualified(Database database) throws HiveException {
    if (database.isSetLocationUri()) {
      database.setLocationUri(Utilities.getQualifiedPath(conf, new Path(database.getLocationUri())));
    }
    else {
      // Location is not set we utilize METASTOREWAREHOUSE together with database name
      database.setLocationUri(
          Utilities.getQualifiedPath(conf, new Path(HiveConf.getVar(conf, HiveConf.ConfVars.METASTOREWAREHOUSE),
              database.getName().toLowerCase() + DATABASE_PATH_SUFFIX)));
    }
  }

  public static boolean doesTableNeedLocation(Table tbl) {
    // TODO: If we are ok with breaking compatibility of existing 3rd party StorageHandlers,
    // this method could be moved to the HiveStorageHandler interface.
    boolean retval = true;
    if (tbl.getStorageHandler() != null) {
      String sh = tbl.getStorageHandler().toString();
      retval = !sh.equals("org.apache.hadoop.hive.hbase.HBaseStorageHandler")
              && !sh.equals(Constants.DRUID_HIVE_STORAGE_HANDLER_ID);
    }
    return retval;
  }
}<|MERGE_RESOLUTION|>--- conflicted
+++ resolved
@@ -3840,23 +3840,7 @@
       }
       sd.setCols(alterTbl.getNewCols());
     } else if (alterTbl.getOp() == AlterTableDesc.AlterTableTypes.ADDPROPS) {
-<<<<<<< HEAD
       return alterTableAddProps(alterTbl, tbl, part, environmentContext);
-=======
-      if (StatsSetupConst.USER.equals(environmentContext.getProperties()
-              .get(StatsSetupConst.STATS_GENERATED))) {
-        environmentContext.getProperties().remove(StatsSetupConst.DO_NOT_UPDATE_STATS);
-      }
-      if(alterTbl.getProps().containsKey(ParquetTableUtils.PARQUET_INT96_WRITE_ZONE_PROPERTY)) {
-        NanoTimeUtils.validateTimeZone(
-            alterTbl.getProps().get(ParquetTableUtils.PARQUET_INT96_WRITE_ZONE_PROPERTY));
-      }
-      if (part != null) {
-        part.getTPartition().getParameters().putAll(alterTbl.getProps());
-      } else {
-        tbl.getTTable().getParameters().putAll(alterTbl.getProps());
-      }
->>>>>>> 6e0c52e6
     } else if (alterTbl.getOp() == AlterTableDesc.AlterTableTypes.DROPPROPS) {
       return alterTableDropProps(alterTbl, tbl, part, environmentContext);
     } else if (alterTbl.getOp() == AlterTableDesc.AlterTableTypes.ADDSERDEPROPS) {
@@ -4198,6 +4182,10 @@
     if (StatsSetupConst.USER.equals(environmentContext.getProperties()
         .get(StatsSetupConst.STATS_GENERATED))) {
       environmentContext.getProperties().remove(StatsSetupConst.DO_NOT_UPDATE_STATS);
+    }
+    if(alterTbl.getProps().containsKey(ParquetTableUtils.PARQUET_INT96_WRITE_ZONE_PROPERTY)) {
+      NanoTimeUtils.validateTimeZone(
+          alterTbl.getProps().get(ParquetTableUtils.PARQUET_INT96_WRITE_ZONE_PROPERTY));
     }
     List<Task<?>> result = null;
     if (part != null) {
