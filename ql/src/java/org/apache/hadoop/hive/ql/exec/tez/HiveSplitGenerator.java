--- conflicted
+++ resolved
@@ -103,48 +103,6 @@
 
   @Override
   public List<Event> initialize() throws Exception {
-<<<<<<< HEAD
-    boolean sendSerializedEvents =
-        conf.getBoolean("mapreduce.tez.input.initializer.serialize.event.payload", true);
-
-    // perform dynamic partition pruning
-    pruner.prune();
-
-    InputSplitInfoMem inputSplitInfo = null;
-    boolean generateConsistentSplits = HiveConf.getBoolVar(conf, HiveConf.ConfVars.HIVE_TEZ_GENERATE_CONSISTENT_SPLITS);
-    LOG.info("GenerateConsistentSplitsInHive=" + generateConsistentSplits);
-    String realInputFormatName = conf.get("mapred.input.format.class");
-    boolean groupingEnabled = userPayloadProto.getGroupingEnabled();
-    if (groupingEnabled) {
-      // Need to instantiate the realInputFormat
-      InputFormat<?, ?> inputFormat =
-          (InputFormat<?, ?>) ReflectionUtils.newInstance(JavaUtils.loadClass(realInputFormatName),
-              jobConf);
-
-      int totalResource = getContext().getTotalAvailableResource().getMemory();
-      int taskResource = getContext().getVertexTaskResource().getMemory();
-      int availableSlots = totalResource / taskResource;
-
-      // Create the un-grouped splits
-      float waves =
-          conf.getFloat(TezMapReduceSplitsGrouper.TEZ_GROUPING_SPLIT_WAVES,
-              TezMapReduceSplitsGrouper.TEZ_GROUPING_SPLIT_WAVES_DEFAULT);
-
-      InputSplit[] splits = inputFormat.getSplits(jobConf, (int) (availableSlots * waves));
-      // Sort the splits, so that subsequent grouping is consistent.
-      Arrays.sort(splits, new InputSplitComparator());
-      LOG.info("Number of input splits: " + splits.length + ". " + availableSlots
-          + " available slots, " + waves + " waves. Input format is: " + realInputFormatName);
-
-      Multimap<Integer, InputSplit> groupedSplits =
-          splitGrouper.generateGroupedSplits(jobConf, conf, splits, waves, availableSlots);
-      // And finally return them in a flat array
-      InputSplit[] flatSplits = groupedSplits.values().toArray(new InputSplit[0]);
-      LOG.info("Number of grouped splits: " + flatSplits.length);
-
-      List<TaskLocationHint> locationHints =
-          splitGrouper.createTaskLocationHints(flatSplits, generateConsistentSplits);
-=======
     // Setup the map work for this thread. Pruning modified the work instance to potentially remove
     // partitions. The same work instance must be used when generating splits.
     Utilities.setMapWork(jobConf, work);
@@ -156,14 +114,15 @@
       pruner.prune();
 
       InputSplitInfoMem inputSplitInfo = null;
+      boolean generateConsistentSplits = HiveConf.getBoolVar(conf, HiveConf.ConfVars.HIVE_TEZ_GENERATE_CONSISTENT_SPLITS);
+      LOG.info("GenerateConsistentSplitsInHive=" + generateConsistentSplits);
       String realInputFormatName = conf.get("mapred.input.format.class");
       boolean groupingEnabled = userPayloadProto.getGroupingEnabled();
       if (groupingEnabled) {
         // Need to instantiate the realInputFormat
         InputFormat<?, ?> inputFormat =
-            (InputFormat<?, ?>) ReflectionUtils
-                .newInstance(JavaUtils.loadClass(realInputFormatName),
-                    jobConf);
+          (InputFormat<?, ?>) ReflectionUtils.newInstance(JavaUtils.loadClass(realInputFormatName),
+              jobConf);
 
         int totalResource = getContext().getTotalAvailableResource().getMemory();
         int taskResource = getContext().getVertexTaskResource().getMemory();
@@ -175,6 +134,8 @@
                 TezMapReduceSplitsGrouper.TEZ_GROUPING_SPLIT_WAVES_DEFAULT);
 
         InputSplit[] splits = inputFormat.getSplits(jobConf, (int) (availableSlots * waves));
+        // Sort the splits, so that subsequent grouping is consistent.
+        Arrays.sort(splits, new InputSplitComparator());
         LOG.info("Number of input splits: " + splits.length + ". " + availableSlots
             + " available slots, " + waves + " waves. Input format is: " + realInputFormatName);
 
@@ -184,7 +145,7 @@
         InputSplit[] flatSplits = groupedSplits.values().toArray(new InputSplit[0]);
         LOG.info("Number of grouped splits: " + flatSplits.length);
 
-        List<TaskLocationHint> locationHints = splitGrouper.createTaskLocationHints(flatSplits);
+        List<TaskLocationHint> locationHints = splitGrouper.createTaskLocationHints(flatSplits, generateConsistentSplits);
 
         inputSplitInfo =
             new InputSplitInfoMem(flatSplits, locationHints, flatSplits.length, null, jobConf);
@@ -198,7 +159,6 @@
                 + realInputFormatName);
         // inputSplitInfo = MRInputHelpers.generateInputSplitsToMem(jobConf, false, 0);
       }
->>>>>>> ad9f22d5
 
       return createEventList(sendSerializedEvents, inputSplitInfo);
     } finally {
